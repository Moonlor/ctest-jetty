//
// ========================================================================
// Copyright (c) 1995-2022 Mort Bay Consulting Pty Ltd and others.
//
// This program and the accompanying materials are made available under the
// terms of the Eclipse Public License v. 2.0 which is available at
// https://www.eclipse.org/legal/epl-2.0, or the Apache License, Version 2.0
// which is available at https://www.apache.org/licenses/LICENSE-2.0.
//
// SPDX-License-Identifier: EPL-2.0 OR Apache-2.0
// ========================================================================
//

package org.eclipse.jetty.server;

import java.io.IOException;
import java.nio.ByteBuffer;
import java.nio.channels.ReadableByteChannel;
import java.nio.charset.StandardCharsets;
import java.nio.file.Files;
import java.nio.file.InvalidPathException;
import java.util.ArrayList;
import java.util.Collections;
import java.util.Enumeration;
import java.util.List;
import java.util.Map;
import java.util.concurrent.ConcurrentHashMap;

import org.eclipse.jetty.http.CompressedContentFormat;
import org.eclipse.jetty.http.DateParser;
import org.eclipse.jetty.http.HttpContent;
import org.eclipse.jetty.http.HttpField;
import org.eclipse.jetty.http.HttpHeader;
import org.eclipse.jetty.http.HttpHeaderValue;
import org.eclipse.jetty.http.HttpStatus;
import org.eclipse.jetty.http.HttpURI;
import org.eclipse.jetty.http.PreEncodedHttpField;
import org.eclipse.jetty.http.QuotedCSV;
import org.eclipse.jetty.http.QuotedQualityCSV;
import org.eclipse.jetty.http.ResourceHttpContent;
import org.eclipse.jetty.io.Content;
import org.eclipse.jetty.server.handler.ContextHandler;
import org.eclipse.jetty.util.BufferUtil;
import org.eclipse.jetty.util.Callback;
import org.eclipse.jetty.util.IO;
import org.eclipse.jetty.util.IteratingCallback;
import org.eclipse.jetty.util.URIUtil;
import org.eclipse.jetty.util.resource.Resource;
import org.slf4j.Logger;
import org.slf4j.LoggerFactory;

/**
 * Resource service, used by DefaultServlet and ResourceHandler
 */
public class ResourceService
{
    private static final Logger LOG = LoggerFactory.getLogger(ResourceService.class);

    // TODO: see if we can set this to private eventually
    public static final int NO_CONTENT_LENGTH = -1;
    // TODO: see if we can set this to private eventually
    public static final int USE_KNOWN_CONTENT_LENGTH = -2;

    private List<CompressedContentFormat> _precompressedFormats = new ArrayList<>();
    private WelcomeFactory _welcomeFactory;

    private boolean _redirectWelcome = false;
    private boolean _etags = false;
    private List<String> _gzipEquivalentFileExtensions;
    private HttpContent.ContentFactory _contentFactory;
    private final Map<String, List<String>> _preferredEncodingOrderCache = new ConcurrentHashMap<>();
    private List<String> _preferredEncodingOrder = new ArrayList<>();
    private int _encodingCacheSize = 100;
    private boolean _dirAllowed = true;
    private boolean _acceptRanges = true;
    private HttpField _cacheControl;
    private Resource _stylesheet;

    public ResourceService()
    {
    }

<<<<<<< HEAD
    public HttpContent getContent(String path, Request request) throws IOException
    {
        ContextHandler contextHandler = ContextHandler.getContextHandler(request);
        return getContent(path, contextHandler);
    }

    public HttpContent getContent(String path, AliasCheck aliasCheck) throws IOException
    {
        HttpContent content = _contentFactory.getContent(path == null ? "" : path);
        if (content != null && aliasCheck != null)
        {
            if (!aliasCheck.checkAlias(path, content.getResource()))
                return null;
        }

=======
    /**
     * @param stylesheet The location of the stylesheet to be used as a String.
     */
    public void setStylesheet(Resource stylesheet)
    {
        _stylesheet = stylesheet;
    }

    /**
     * @return Returns the stylesheet as a Resource.
     */
    public Resource getStylesheet()
    {
        return _stylesheet;
    }

    public HttpContent getContent(String path) throws IOException
    {
        HttpContent content = _contentFactory.getContent(path == null ? "" : path);
        if ((content == null) && (_stylesheet != null) && (path != null) && path.endsWith("/jetty-dir.css"))
            content = new ResourceHttpContent(_stylesheet, "text/css");
>>>>>>> debce357
        return content;
    }

    public HttpContent.ContentFactory getContentFactory()
    {
        return _contentFactory;
    }

    public void setContentFactory(HttpContent.ContentFactory contentFactory)
    {
        _contentFactory = contentFactory;
    }

    /**
     * @return the cacheControl header to set on all static content.
     */
    public String getCacheControl()
    {
        return _cacheControl.getValue();
    }

    /**
     * @return file extensions that signify that a file is gzip compressed. Eg ".svgz"
     */
    public List<String> getGzipEquivalentFileExtensions()
    {
        return _gzipEquivalentFileExtensions;
    }

    public void doGet(Request request, Response response, Callback callback, HttpContent content) throws Exception
    {
        String pathInContext = request.getPathInContext();

        // Is this a Range request?

        Enumeration<String> reqRanges = request.getHeaders().getValues(HttpHeader.RANGE.asString());
        if (!hasDefinedRange(reqRanges))
            reqRanges = null;

        boolean endsWithSlash = pathInContext.endsWith(URIUtil.SLASH);
        boolean checkPrecompressedVariants = _precompressedFormats.size() > 0 && !endsWithSlash && reqRanges == null;

        try
        {
            // Directory?
            if (content.getResource().isDirectory())
            {
                sendWelcome(content, pathInContext, endsWithSlash, request, response, callback);
                return;
            }

            // Strip slash?
            if (endsWithSlash && pathInContext.length() > 1)
            {
                // TODO need helper code to edit URIs
                String q = request.getHttpURI().getQuery();
                pathInContext = pathInContext.substring(0, pathInContext.length() - 1);
                if (q != null && q.length() != 0)
                    pathInContext += "?" + q;
                Response.sendRedirect(request, response, callback, URIUtil.addPaths(request.getContext().getContextPath(), pathInContext));
                return;
            }

            // Conditional response?
            if (passConditionalHeaders(request, response, content, callback))
                return;

            // Precompressed variant available?
            Map<CompressedContentFormat, ? extends HttpContent> precompressedContents = checkPrecompressedVariants ? content.getPrecompressedContents() : null;
            if (precompressedContents != null && precompressedContents.size() > 0)
            {
                // Tell caches that response may vary by accept-encoding
                response.getHeaders().put(HttpHeader.VARY, HttpHeader.ACCEPT_ENCODING.asString());

                List<String> preferredEncodings = getPreferredEncodingOrder(request);
                CompressedContentFormat precompressedContentEncoding = getBestPrecompressedContent(preferredEncodings, precompressedContents.keySet());
                if (precompressedContentEncoding != null)
                {
                    HttpContent precompressedContent = precompressedContents.get(precompressedContentEncoding);
                    if (LOG.isDebugEnabled())
                        LOG.debug("precompressed={}", precompressedContent);
                    content = precompressedContent;
                    response.getHeaders().put(HttpHeader.CONTENT_ENCODING, precompressedContentEncoding.getEncoding());
                }
            }

            // TODO this should be done by HttpContent#getContentEncoding
            if (isGzippedContent(pathInContext))
                response.getHeaders().put(HttpHeader.CONTENT_ENCODING, "gzip");

            // Send the data
            sendData(request, response, callback, content, reqRanges);
        }
        // Can be thrown from contentFactory.getContent() call when using invalid characters
        catch (InvalidPathException e) // TODO: this cannot trigger here, as contentFactory.getContent() isn't called in this try block
        {
            if (LOG.isDebugEnabled())
                LOG.debug("InvalidPathException for pathInContext: {}", pathInContext, e);
            Response.writeError(request, response, callback, HttpStatus.NOT_FOUND_404);
        }
        catch (IllegalArgumentException e)
        {
            LOG.warn("Failed to serve resource: {}", pathInContext, e);
            if (!response.isCommitted())
                Response.writeError(request, response, callback, e);
        }
    }

    private List<String> getPreferredEncodingOrder(Request request)
    {
        Enumeration<String> headers = request.getHeaders().getValues(HttpHeader.ACCEPT_ENCODING.asString());
        if (!headers.hasMoreElements())
            return Collections.emptyList();

        String key = headers.nextElement();
        if (headers.hasMoreElements())
        {
            StringBuilder sb = new StringBuilder(key.length() * 2);
            do
            {
                sb.append(',').append(headers.nextElement());
            }
            while (headers.hasMoreElements());
            key = sb.toString();
        }

        List<String> values = _preferredEncodingOrderCache.get(key);
        if (values == null)
        {
            QuotedQualityCSV encodingQualityCSV = new QuotedQualityCSV(_preferredEncodingOrder);
            encodingQualityCSV.addValue(key);
            values = encodingQualityCSV.getValues();

            // keep cache size in check even if we get strange/malicious input
            if (_preferredEncodingOrderCache.size() > _encodingCacheSize)
                _preferredEncodingOrderCache.clear();

            _preferredEncodingOrderCache.put(key, values);
        }

        return values;
    }

    private boolean isGzippedContent(String path)
    {
        if (path == null || _gzipEquivalentFileExtensions == null)
            return false;

        for (String suffix : _gzipEquivalentFileExtensions)
        {
            if (path.endsWith(suffix))
                return true;
        }
        return false;
    }

    private CompressedContentFormat getBestPrecompressedContent(List<String> preferredEncodings, java.util.Collection<CompressedContentFormat> availableFormats)
    {
        if (availableFormats.isEmpty())
            return null;

        for (String encoding : preferredEncodings)
        {
            for (CompressedContentFormat format : availableFormats)
            {
                if (format.getEncoding().equals(encoding))
                    return format;
            }

            if ("*".equals(encoding))
                return availableFormats.iterator().next();

            if (HttpHeaderValue.IDENTITY.asString().equals(encoding))
                return null;
        }
        return null;
    }

    /**
     * @return true if the request was processed, false otherwise.
     */
    protected boolean passConditionalHeaders(Request request, Response response, HttpContent content, Callback callback) throws IOException
    {
        try
        {
            String ifm = null;
            String ifnm = null;
            String ifms = null;
            long ifums = -1;

            // Find multiple fields by iteration as an optimization
            for (HttpField field : request.getHeaders())
            {
                if (field.getHeader() != null)
                {
                    switch (field.getHeader())
                    {
                        case IF_MATCH -> ifm = field.getValue();
                        case IF_NONE_MATCH -> ifnm = field.getValue();
                        case IF_MODIFIED_SINCE -> ifms = field.getValue();
                        case IF_UNMODIFIED_SINCE -> ifums = DateParser.parseDate(field.getValue());
                        default ->
                        {
                        }
                    }
                }
            }

            if (_etags)
            {
                String etag = content.getETagValue();
                if (ifm != null)
                {
                    boolean match = false;
                    if (etag != null && !etag.startsWith("W/"))
                    {
                        QuotedCSV quoted = new QuotedCSV(true, ifm);
                        for (String etagWithSuffix : quoted)
                        {
                            if (CompressedContentFormat.tagEquals(etag, etagWithSuffix))
                            {
                                match = true;
                                break;
                            }
                        }
                    }

                    if (!match)
                    {
                        Response.writeError(request, response, callback, HttpStatus.PRECONDITION_FAILED_412);
                        return true;
                    }
                }

                if (ifnm != null && etag != null)
                {
                    // Handle special case of exact match OR gzip exact match
                    if (CompressedContentFormat.tagEquals(etag, ifnm) && ifnm.indexOf(',') < 0)
                    {
                        Response.writeError(request, response, callback, HttpStatus.NOT_MODIFIED_304);
                        return true;
                    }

                    // Handle list of tags
                    QuotedCSV quoted = new QuotedCSV(true, ifnm);
                    for (String tag : quoted)
                    {
                        if (CompressedContentFormat.tagEquals(etag, tag))
                        {
                            Response.writeError(request, response, callback, HttpStatus.NOT_MODIFIED_304);
                            return true;
                        }
                    }

                    // If etag requires content to be served, then do not check if-modified-since
                    return false;
                }
            }

            // Handle if modified since
            if (ifms != null)
            {
                //Get jetty's Response impl
                String mdlm = content.getLastModifiedValue();
                if (ifms.equals(mdlm))
                {
                    Response.writeError(request, response, callback, HttpStatus.NOT_MODIFIED_304);
                    return true;
                }

                long ifmsl = request.getHeaders().getDateField(HttpHeader.IF_MODIFIED_SINCE);
                if (ifmsl != -1 && Files.getLastModifiedTime(content.getResource().getPath()).toMillis() / 1000 <= ifmsl / 1000)
                {
                    Response.writeError(request, response, callback, HttpStatus.NOT_MODIFIED_304);
                    return true;
                }
            }

            // Parse the if[un]modified dates and compare to resource
            if (ifums != -1 && Files.getLastModifiedTime(content.getResource().getPath()).toMillis() / 1000 > ifums / 1000)
            {
                Response.writeError(request, response, callback, HttpStatus.PRECONDITION_FAILED_412);
                return true;
            }
        }
        catch (IllegalArgumentException iae)
        {
            if (!response.isCommitted())
                Response.writeError(request, response, callback, HttpStatus.BAD_REQUEST_400, null, iae);
            throw iae;
        }

        return false;
    }

    protected void sendWelcome(HttpContent content, String pathInContext, boolean endsWithSlash, Request request, Response response, Callback callback) throws Exception
    {
        // Redirect to directory
        if (!endsWithSlash)
        {
            HttpURI.Mutable uri = HttpURI.build(request.getHttpURI());
            if (!uri.getCanonicalPath().endsWith("/"))
            {
                // TODO need URI util that handles param and query without reconstructing entire URI with scheme and authority
                String parameter = uri.getParam();
                uri.path(uri.getCanonicalPath() + "/");
                uri.param(parameter);
                response.getHeaders().putLongField(HttpHeader.CONTENT_LENGTH, 0);
                // TODO: can writeRedirect (override) also work for WelcomeActionType.REDIRECT?
                Response.sendRedirect(request, response, callback, uri.getPathQuery());
                return;
            }
        }

        // process optional Welcome behaviors
        if (welcome(request, response, callback))
            return;

        if (!passConditionalHeaders(request, response, content, callback))
            sendDirectory(request, response, content, callback, pathInContext);
    }

    public enum WelcomeActionType
    {
        REDIRECT,
        SERVE
    }

    /**
     * Behavior for a potential welcome action
     * as determined by {@link ResourceService#processWelcome(Request, Response)}
     *
     * <p>
     *     For {@link WelcomeActionType#REDIRECT} this is the resulting `Location` response header.
     *     For {@link WelcomeActionType#SERVE} this is the resulting path to for welcome serve, note that
     *     this is just a path, and can point to a real file, or a dynamic handler for
     *     welcome processing (such as Jetty core Handler, or EE Servlet), it's up
     *     to the implementation of {@link ResourceService#welcome(Request, Response, Callback)}
     *     to handle the various action types.
     * </p>
     * @param type the type of action
     * @param target The target URI path of the action.
     */
    public record WelcomeAction(WelcomeActionType type, String target) {}

    private boolean welcome(Request request, Response response, Callback callback) throws IOException
    {
        WelcomeAction welcomeAction = processWelcome(request, response);
        if (welcomeAction == null)
            return false;

        welcomeActionProcess(request, response, callback, welcomeAction);
        return true;
    }

    // TODO: could use a better name
    protected void welcomeActionProcess(Request request, Response response, Callback callback, WelcomeAction welcomeAction) throws IOException
    {
        switch (welcomeAction.type)
        {
            case REDIRECT ->
            {
                response.getHeaders().putLongField(HttpHeader.CONTENT_LENGTH, 0);
                Response.sendRedirect(request, response, callback, welcomeAction.target);
            }
            case SERVE ->
            {
                // TODO : check conditional headers.
                HttpContent c = _contentFactory.getContent(welcomeAction.target);
                sendData(request, response, callback, c, null);
            }
        }
    }

    private WelcomeAction processWelcome(Request request, Response response) throws IOException
    {
        String welcomeTarget = _welcomeFactory.getWelcomeTarget(request);
        if (welcomeTarget == null)
            return null;

        String contextPath = request.getContext().getContextPath();

        if (LOG.isDebugEnabled())
            LOG.debug("welcome={}", welcomeTarget);

        if (_redirectWelcome)
        {
            // Redirect to the index
            response.getHeaders().putLongField(HttpHeader.CONTENT_LENGTH, 0);
            // TODO need URI util that handles param and query without reconstructing entire URI with scheme and authority
            HttpURI.Mutable uri = HttpURI.build(request.getHttpURI());
            String parameter = uri.getParam();
            uri.path(URIUtil.addPaths(contextPath, welcomeTarget));
            uri.param(parameter);
            return new WelcomeAction(WelcomeActionType.REDIRECT, uri.getPathQuery());
        }

        // Serve welcome file
        return new WelcomeAction(WelcomeActionType.SERVE, welcomeTarget);
    }

    private void sendDirectory(Request request, Response response, HttpContent httpContent, Callback callback, String pathInContext) throws IOException
    {
        if (!_dirAllowed)
        {
            Response.writeError(request, response, callback, HttpStatus.FORBIDDEN_403);
            return;
        }

        String base = URIUtil.addEncodedPaths(request.getHttpURI().getPath(), URIUtil.SLASH);
        String listing = ResourceListing.getAsHTML(httpContent.getResource(), base, pathInContext.length() > 1, request.getHttpURI().getQuery());
        if (listing == null)
        {
            Response.writeError(request, response, callback, HttpStatus.FORBIDDEN_403);
            return;
        }

        byte[] data = listing.getBytes(StandardCharsets.UTF_8);
        response.getHeaders().put(HttpHeader.CONTENT_TYPE, "text/html;charset=utf-8");
        response.getHeaders().putLongField(HttpHeader.CONTENT_LENGTH, data.length);
        response.write(true, ByteBuffer.wrap(data), callback);
    }

    private boolean sendData(Request request, Response response, Callback callback, HttpContent content, Enumeration<String> reqRanges) throws IOException
    {
        long contentLength = content.getContentLengthValue();

        if (LOG.isDebugEnabled())
            LOG.debug(String.format("sendData content=%s", content));

        if (reqRanges == null || !reqRanges.hasMoreElements())
        {
            // if there were no ranges, send entire entity

            // write the headers
            if (contentLength >= 0)
                putHeaders(response, content, USE_KNOWN_CONTENT_LENGTH);
            else
                putHeaders(response, content, NO_CONTENT_LENGTH);

            // write the content
            writeHttpContent(request, response, callback, content);
        }
        else
        {
            throw new UnsupportedOperationException("TODO ranges not yet supported");
            // TODO rewrite with ByteChannel only which should simplify HttpContentRangeWriter as HttpContent's Path always provides a SeekableByteChannel
            //      but MultiPartOutputStream also needs to be rewritten.
/*
            // Parse the satisfiable ranges
            List<InclusiveByteRange> ranges = InclusiveByteRange.satisfiableRanges(reqRanges, contentLength);

            //  if there are no satisfiable ranges, send 416 response
            if (ranges == null || ranges.size() == 0)
            {
                putHeaders(response, content, USE_KNOWN_CONTENT_LENGTH);
                response.getHeaders().put(HttpHeader.CONTENT_RANGE,
                    InclusiveByteRange.to416HeaderRangeString(contentLength));
                writeHttpError(request, response, callback, HttpStatus.RANGE_NOT_SATISFIABLE_416);
                return true;
            }

            //  if there is only a single valid range (must be satisfiable
            //  since were here now), send that range with a 216 response
            if (ranges.size() == 1)
            {
                InclusiveByteRange singleSatisfiableRange = ranges.iterator().next();
                long singleLength = singleSatisfiableRange.getSize();
                putHeaders(response, content, singleLength);
                response.setStatus(206);
                if (!response.getHeaders().contains(HttpHeader.DATE.asString()))
                    response.getHeaders().addDateField(HttpHeader.DATE.asString(), System.currentTimeMillis());
                response.getHeaders().put(HttpHeader.CONTENT_RANGE,
                    singleSatisfiableRange.toHeaderRangeString(contentLength));
                writeHttpPartialContent(request, response, callback, content, singleSatisfiableRange);
                return true;
            }

            //  multiple non-overlapping valid ranges cause a multipart
            //  216 response which does not require an overall
            //  content-length header
            //
            putHeaders(response, content, NO_CONTENT_LENGTH);
            String mimetype = content.getContentTypeValue();
            if (mimetype == null)
                LOG.warn("Unknown mimetype for {}", request.getHttpURI());
            response.setStatus(206);
            if (!response.getHeaders().contains(HttpHeader.DATE.asString()))
                response.getHeaders().addDateField(HttpHeader.DATE.asString(), System.currentTimeMillis());

            // If the request has a "Request-Range" header then we need to
            // send an old style multipart/x-byteranges Content-Type. This
            // keeps Netscape and acrobat happy. This is what Apache does.
            String ctp;
            if (request.getHeaders().get(HttpHeader.REQUEST_RANGE.asString()) != null)
                ctp = "multipart/x-byteranges; boundary=";
            else
                ctp = "multipart/byteranges; boundary=";
            MultiPartOutputStream multi = new MultiPartOutputStream(out);
            response.setContentType(ctp + multi.getBoundary());

            // calculate the content-length
            int length = 0;
            String[] header = new String[ranges.size()];
            int i = 0;
            final int CRLF = "\r\n".length();
            final int DASHDASH = "--".length();
            final int BOUNDARY = multi.getBoundary().length();
            final int FIELD_SEP = ": ".length();
            for (InclusiveByteRange ibr : ranges)
            {
                header[i] = ibr.toHeaderRangeString(contentLength);
                if (i > 0) // in-part
                    length += CRLF;
                length += DASHDASH + BOUNDARY + CRLF;
                if (mimetype != null)
                    length += HttpHeader.CONTENT_TYPE.asString().length() + FIELD_SEP + mimetype.length() + CRLF;
                length += HttpHeader.CONTENT_RANGE.asString().length() + FIELD_SEP + header[i].length() + CRLF;
                length += CRLF;
                length += ibr.getSize();
                i++;
            }
            length += CRLF + DASHDASH + BOUNDARY + DASHDASH + CRLF;
            response.setContentLength(length);

            try (RangeWriter rangeWriter = HttpContentRangeWriter.newRangeWriter(content))
            {
                i = 0;
                for (InclusiveByteRange ibr : ranges)
                {
                    multi.startPart(mimetype, new String[]{HttpHeader.CONTENT_RANGE + ": " + header[i]});
                    rangeWriter.writeTo(multi, ibr.getFirst(), ibr.getSize());
                    i++;
                }
            }

            multi.close();
             */
        }
        return true;
    }

    protected void writeHttpPartialContent(Request request, Response response, Callback callback, HttpContent content, InclusiveByteRange singleSatisfiableRange)
    {
        // TODO: implement this
    }

    protected void writeHttpError(Request request, Response response, Callback callback, int statusCode)
    {
        Response.writeError(request, response, callback, statusCode);
    }

    protected void writeHttpContent(Request request, Response response, Callback callback, HttpContent content)
    {
        try
        {
            ByteBuffer buffer = content.getBuffer();
            if (buffer != null)
                response.write(true, buffer, callback);
            else
                new ContentWriterIteratingCallback(content, response, callback).iterate();
        }
        catch (Throwable x)
        {
            callback.failed(x);
        }
    }

    protected void putHeaders(Response response, HttpContent content, long contentLength)
    {
        // TODO it is very inefficient to do many put's to a HttpFields, as each put is a full iteration.
        //      it might be better remove headers en masse and then just add the extras:
        // NOTE: If these headers come from a Servlet Filter we shouldn't override them here.
//        headers.remove(EnumSet.of(
//            HttpHeader.LAST_MODIFIED,
//            HttpHeader.CONTENT_LENGTH,
//            HttpHeader.CONTENT_TYPE,
//            HttpHeader.CONTENT_ENCODING,
//            HttpHeader.ETAG,
//            HttpHeader.ACCEPT_RANGES,
//            HttpHeader.CACHE_CONTROL
//            ));
//        HttpField lm = content.getLastModified();
//        if (lm != null)
//            headers.add(lm);
//        etc.

        HttpField lm = content.getLastModified();
        if (lm != null)
            response.getHeaders().put(lm);

        if (contentLength == USE_KNOWN_CONTENT_LENGTH)
        {
            response.getHeaders().put(content.getContentLength());
        }
        else if (contentLength > NO_CONTENT_LENGTH)
        {
            response.getHeaders().putLongField(HttpHeader.CONTENT_LENGTH, contentLength);
        }

        HttpField ct = content.getContentType();
        if (ct != null)
            response.getHeaders().put(ct);

        HttpField ce = content.getContentEncoding();
        if (ce != null)
            response.getHeaders().put(ce);

        if (_etags)
        {
            HttpField et = content.getETag();
            if (et != null)
                response.getHeaders().put(et);
        }

        if (_acceptRanges && !response.getHeaders().contains(HttpHeader.ACCEPT_RANGES))
            response.getHeaders().put(new PreEncodedHttpField(HttpHeader.ACCEPT_RANGES, "bytes"));
        if (_cacheControl != null && !response.getHeaders().contains(HttpHeader.CACHE_CONTROL))
            response.getHeaders().put(_cacheControl);
    }

    private boolean hasDefinedRange(Enumeration<String> reqRanges)
    {
        return (reqRanges != null && reqRanges.hasMoreElements());
    }

    /**
     * @return If true, range requests and responses are supported
     */
    public boolean isAcceptRanges()
    {
        return _acceptRanges;
    }

    /**
     * @return If true, directory listings are returned if no welcome file is found. Else 403 Forbidden.
     */
    public boolean isDirAllowed()
    {
        return _dirAllowed;
    }

    /**
     * @return True if ETag processing is done
     */
    public boolean isEtags()
    {
        return _etags;
    }

    /**
     * @return Precompressed resources formats that can be used to serve compressed variant of resources.
     */
    public List<CompressedContentFormat> getPrecompressedFormats()
    {
        return _precompressedFormats;
    }

    /**
     * @return If true, welcome files are redirected rather than forwarded to.
     */
    public boolean isRedirectWelcome()
    {
        return _redirectWelcome;
    }

    public WelcomeFactory getWelcomeFactory()
    {
        return _welcomeFactory;
    }

    /**
     * @param acceptRanges If true, range requests and responses are supported
     */
    public void setAcceptRanges(boolean acceptRanges)
    {
        _acceptRanges = acceptRanges;
    }

    /**
     * @param cacheControl the cacheControl header to set on all static content.
     */
    public void setCacheControl(String cacheControl)
    {
        _cacheControl = new PreEncodedHttpField(HttpHeader.CACHE_CONTROL, cacheControl);
    }

    /**
     * @param dirAllowed If true, directory listings are returned if no welcome file is found. Else 403 Forbidden.
     */
    public void setDirAllowed(boolean dirAllowed)
    {
        _dirAllowed = dirAllowed;
    }

    /**
     * @param etags True if ETag processing is done
     */
    public void setEtags(boolean etags)
    {
        _etags = etags;
    }

    /**
     * @param gzipEquivalentFileExtensions file extensions that signify that a file is gzip compressed. Eg ".svgz"
     */
    public void setGzipEquivalentFileExtensions(List<String> gzipEquivalentFileExtensions)
    {
        _gzipEquivalentFileExtensions = gzipEquivalentFileExtensions;
    }

    /**
     * @param precompressedFormats The list of precompresed formats to serve in encoded format if matching resource found.
     * For example serve gzip encoded file if ".gz" suffixed resource is found.
     */
    public void setPrecompressedFormats(List<CompressedContentFormat> precompressedFormats)
    {
        _precompressedFormats.clear();
        _precompressedFormats.addAll(precompressedFormats);
        _preferredEncodingOrder.clear();
        _preferredEncodingOrder.addAll(_precompressedFormats.stream().map(CompressedContentFormat::getEncoding).toList());
    }

    public void setEncodingCacheSize(int encodingCacheSize)
    {
        _encodingCacheSize = encodingCacheSize;
        if (encodingCacheSize > _preferredEncodingOrderCache.size())
            _preferredEncodingOrderCache.clear();
    }

    public int getEncodingCacheSize()
    {
        return _encodingCacheSize;
    }

    /**
     * @param redirectWelcome If true, welcome files are redirected rather than forwarded to.
     * redirection is always used if the ResourceHandler is not scoped by
     * a ContextHandler
     */
    public void setRedirectWelcome(boolean redirectWelcome)
    {
        _redirectWelcome = redirectWelcome;
    }

    public void setWelcomeFactory(WelcomeFactory welcomeFactory)
    {
        _welcomeFactory = welcomeFactory;
    }

    public interface WelcomeFactory
    {
        /**
         * Finds a matching welcome target URI path for the request.
         *
         * @param request the request to use to determine the matching welcome target from.
         * @return The URI path of the matching welcome target in context or null
         *    (null means no welcome target was found)
         */
        String getWelcomeTarget(Request request) throws IOException;
    }

    private static class ContentWriterIteratingCallback extends IteratingCallback
    {
        private final ReadableByteChannel source;
        private final Content.Sink sink;
        private final Callback callback;
        private final ByteBuffer byteBuffer;

        public ContentWriterIteratingCallback(HttpContent content, Response target, Callback callback) throws IOException
        {
            // TODO: is it possible to do zero-copy transfer?
//            WritableByteChannel c = Response.asWritableByteChannel(target);
//            FileChannel fileChannel = (FileChannel) source;
//            fileChannel.transferTo(0, contentLength, c);

            this.source = Files.newByteChannel(content.getResource().getPath());
            this.sink = target;
            this.callback = callback;
            int outputBufferSize = target.getRequest().getConnectionMetaData().getHttpConfiguration().getOutputBufferSize();
            boolean useOutputDirectByteBuffers = target.getRequest().getConnectionMetaData().getHttpConfiguration().isUseOutputDirectByteBuffers();
            this.byteBuffer = useOutputDirectByteBuffers ? ByteBuffer.allocateDirect(outputBufferSize) : ByteBuffer.allocate(outputBufferSize); // TODO use pool
        }

        @Override
        protected Action process() throws Throwable
        {
            if (!source.isOpen())
                return Action.SUCCEEDED;
            byteBuffer.clear();
            int read = source.read(byteBuffer);
            if (read == -1)
            {
                IO.close(source);
                sink.write(true, BufferUtil.EMPTY_BUFFER, this);
                return Action.SCHEDULED;
            }
            byteBuffer.flip();
            sink.write(false, byteBuffer, this);
            return Action.SCHEDULED;
        }

        @Override
        protected void onCompleteSuccess()
        {
            callback.succeeded();
        }

        @Override
        protected void onCompleteFailure(Throwable x)
        {
            callback.failed(x);
        }
    }
}<|MERGE_RESOLUTION|>--- conflicted
+++ resolved
@@ -80,7 +80,22 @@
     {
     }
 
-<<<<<<< HEAD
+    /**
+     * @param stylesheet The location of the stylesheet to be used as a String.
+     */
+    public void setStylesheet(Resource stylesheet)
+    {
+        _stylesheet = stylesheet;
+    }
+
+    /**
+     * @return Returns the stylesheet as a Resource.
+     */
+    public Resource getStylesheet()
+    {
+        return _stylesheet;
+    }
+
     public HttpContent getContent(String path, Request request) throws IOException
     {
         ContextHandler contextHandler = ContextHandler.getContextHandler(request);
@@ -90,35 +105,15 @@
     public HttpContent getContent(String path, AliasCheck aliasCheck) throws IOException
     {
         HttpContent content = _contentFactory.getContent(path == null ? "" : path);
-        if (content != null && aliasCheck != null)
-        {
-            if (!aliasCheck.checkAlias(path, content.getResource()))
+        if (content != null)
+        {
+            if (aliasCheck != null && !aliasCheck.checkAlias(path, content.getResource()))
                 return null;
-        }
-
-=======
-    /**
-     * @param stylesheet The location of the stylesheet to be used as a String.
-     */
-    public void setStylesheet(Resource stylesheet)
-    {
-        _stylesheet = stylesheet;
-    }
-
-    /**
-     * @return Returns the stylesheet as a Resource.
-     */
-    public Resource getStylesheet()
-    {
-        return _stylesheet;
-    }
-
-    public HttpContent getContent(String path) throws IOException
-    {
-        HttpContent content = _contentFactory.getContent(path == null ? "" : path);
-        if ((content == null) && (_stylesheet != null) && (path != null) && path.endsWith("/jetty-dir.css"))
-            content = new ResourceHttpContent(_stylesheet, "text/css");
->>>>>>> debce357
+
+            if ((_stylesheet != null) && (path != null) && path.endsWith("/jetty-dir.css"))
+                content = new ResourceHttpContent(_stylesheet, "text/css");
+        }
+
         return content;
     }
 
