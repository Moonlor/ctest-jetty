//
//  ========================================================================
//  Copyright (c) 1995-2019 Mort Bay Consulting Pty. Ltd.
//  ------------------------------------------------------------------------
//  All rights reserved. This program and the accompanying materials
//  are made available under the terms of the Eclipse Public License v1.0
//  and Apache License v2.0 which accompanies this distribution.
//
//      The Eclipse Public License is available at
//      http://www.eclipse.org/legal/epl-v10.html
//
//      The Apache License v2.0 is available at
//      http://www.opensource.org/licenses/apache2.0.php
//
//  You may elect to redistribute this code under either of these licenses.
//  ========================================================================
//

package org.eclipse.jetty.websocket.javax.server.internal;

import java.util.ArrayList;
import java.util.List;
import java.util.concurrent.Executor;
import java.util.function.Function;
import javax.servlet.ServletContext;
import javax.websocket.DeploymentException;
import javax.websocket.server.ServerEndpoint;
import javax.websocket.server.ServerEndpointConfig;

import org.eclipse.jetty.client.HttpClient;
import org.eclipse.jetty.http.pathmap.PathSpec;
import org.eclipse.jetty.http.pathmap.UriTemplatePathSpec;
import org.eclipse.jetty.server.handler.ContextHandler;
import org.eclipse.jetty.servlet.ServletContextHandler;
import org.eclipse.jetty.util.annotation.ManagedObject;
import org.eclipse.jetty.util.component.LifeCycle;
import org.eclipse.jetty.util.log.Log;
import org.eclipse.jetty.util.log.Logger;
import org.eclipse.jetty.websocket.core.WebSocketComponents;
import org.eclipse.jetty.websocket.core.WebSocketException;
import org.eclipse.jetty.websocket.core.client.WebSocketCoreClient;
import org.eclipse.jetty.websocket.javax.client.JavaxWebSocketClientContainer;
import org.eclipse.jetty.websocket.javax.server.config.JavaxWebSocketServletContainerInitializer;
import org.eclipse.jetty.websocket.servlet.WebSocketMapping;

@ManagedObject("JSR356 Server Container")
public class JavaxWebSocketServerContainer extends JavaxWebSocketClientContainer implements javax.websocket.server.ServerContainer, LifeCycle.Listener
{
    public static final String JAVAX_WEBSOCKET_CONTAINER_ATTRIBUTE = javax.websocket.server.ServerContainer.class.getName();
    private static final Logger LOG = Log.getLogger(JavaxWebSocketServerContainer.class);

    public static JavaxWebSocketServerContainer getContainer(ServletContext servletContext)
    {
        return (JavaxWebSocketServerContainer)servletContext.getAttribute(JAVAX_WEBSOCKET_CONTAINER_ATTRIBUTE);
    }

    public static JavaxWebSocketServerContainer ensureContainer(ServletContext servletContext)
    {
        ContextHandler contextHandler = ServletContextHandler.getServletContextHandler(servletContext, "Javax Websocket");
        if (contextHandler.getServer() == null)
            throw new IllegalStateException("Server has not been set on the ServletContextHandler");

        JavaxWebSocketServerContainer container = getContainer(servletContext);
        if (container == null)
        {
            Function<WebSocketComponents, WebSocketCoreClient> coreClientSupplier = (wsComponents) ->
            {
                WebSocketCoreClient coreClient = (WebSocketCoreClient)servletContext.getAttribute(WebSocketCoreClient.WEBSOCKET_CORECLIENT_ATTRIBUTE);
                if (coreClient == null)
                {
                    // Find Pre-Existing (Shared?) HttpClient and/or executor
                    HttpClient httpClient = (HttpClient)servletContext.getAttribute(JavaxWebSocketServletContainerInitializer.HTTPCLIENT_ATTRIBUTE);
                    if (httpClient == null)
                        httpClient = (HttpClient)contextHandler.getServer().getAttribute(JavaxWebSocketServletContainerInitializer.HTTPCLIENT_ATTRIBUTE);

                    Executor executor = httpClient == null ? null : httpClient.getExecutor();
                    if (executor == null)
                        executor = (Executor)servletContext.getAttribute("org.eclipse.jetty.server.Executor");
                    if (executor == null)
                        executor = contextHandler.getServer().getThreadPool();

                    if (httpClient != null && httpClient.getExecutor() == null)
                        httpClient.setExecutor(executor);

                    // create the core client
                    coreClient = new WebSocketCoreClient(httpClient, wsComponents);
                    coreClient.getHttpClient().setName("Javax-WebSocketClient@" + Integer.toHexString(coreClient.getHttpClient().hashCode()));
                    if (executor != null && httpClient == null)
                        coreClient.getHttpClient().setExecutor(executor);
                    servletContext.setAttribute(WebSocketCoreClient.WEBSOCKET_CORECLIENT_ATTRIBUTE, coreClient);
                }
                return coreClient;
            };

            // Create the Jetty ServerContainer implementation
            container = new JavaxWebSocketServerContainer(
                WebSocketMapping.ensureMapping(servletContext, WebSocketMapping.DEFAULT_KEY),
                WebSocketComponents.ensureWebSocketComponents(servletContext),
                coreClientSupplier);
            contextHandler.addManaged(container);
            contextHandler.addEventListener(container);
        }
        // Store a reference to the ServerContainer per - javax.websocket spec 1.0 final - section 6.4: Programmatic Server Deployment
        servletContext.setAttribute(JAVAX_WEBSOCKET_CONTAINER_ATTRIBUTE, container);
        return container;
    }

    private final WebSocketMapping webSocketMapping;
    private final JavaxWebSocketServerFrameHandlerFactory frameHandlerFactory;
    private List<Class<?>> deferredEndpointClasses;
    private List<ServerEndpointConfig> deferredEndpointConfigs;

    /**
     * Main entry point for {@link JavaxWebSocketServletContainerInitializer}.
     *
     * @param webSocketMapping the {@link WebSocketMapping} that this container belongs to
     */
    public JavaxWebSocketServerContainer(WebSocketMapping webSocketMapping)
    {
        this(webSocketMapping, new WebSocketComponents());
    }

    public JavaxWebSocketServerContainer(WebSocketMapping webSocketMapping, WebSocketComponents components)
    {
        super(components);
        this.webSocketMapping = webSocketMapping;
        this.frameHandlerFactory = new JavaxWebSocketServerFrameHandlerFactory(this);
    }

    /**
     * Main entry point for {@link JavaxWebSocketServletContainerInitializer}.
     *
     * @param webSocketMapping the {@link WebSocketMapping} that this container belongs to
     * @param components the {@link WebSocketComponents} instance to use
     * @param coreClientSupplier the supplier of the {@link WebSocketCoreClient} instance to use
     */
    public JavaxWebSocketServerContainer(WebSocketMapping webSocketMapping, WebSocketComponents components, Function<WebSocketComponents, WebSocketCoreClient> coreClientSupplier)
    {
        super(components, coreClientSupplier);
        this.webSocketMapping = webSocketMapping;
        this.frameHandlerFactory = new JavaxWebSocketServerFrameHandlerFactory(this);
    }

    @Override
    public void lifeCycleStopping(LifeCycle context)
    {
        ContextHandler contextHandler = (ContextHandler)context;
        JavaxWebSocketServerContainer container = contextHandler.getBean(JavaxWebSocketServerContainer.class);
        if (container == this)
        {
            contextHandler.removeBean(container);
            LifeCycle.stop(container);
        }
    }

    @Override
    public JavaxWebSocketServerFrameHandlerFactory getFrameHandlerFactory()
    {
        return frameHandlerFactory;
    }

<<<<<<< HEAD
=======
    protected EndpointConfig readAnnotatedConfig(Object endpoint, EndpointConfig config) throws DeploymentException
    {
        ServerEndpoint anno = endpoint.getClass().getAnnotation(ServerEndpoint.class);
        if (anno != null)
        {
            // Overwrite with Config from Annotation.
            return new AnnotatedServerEndpointConfig(this, endpoint.getClass(), anno, config);
        }
        return config;
    }

>>>>>>> ce6438c5
    @Override
    public void addEndpoint(Class<?> endpointClass) throws DeploymentException
    {
        if (endpointClass == null)
        {
            throw new DeploymentException("EndpointClass is null");
        }

        if (isStarted() || isStarting())
        {
            try
            {
                ServerEndpoint anno = endpointClass.getAnnotation(ServerEndpoint.class);
                if (anno == null)
                    throw new DeploymentException(String.format("Class must be @%s annotated: %s", ServerEndpoint.class.getName(), endpointClass.getName()));

                ServerEndpointConfig config = new AnnotatedServerEndpointConfig(this, endpointClass, anno);
                addEndpointMapping(config);
            }
            catch (WebSocketException e)
            {
                throw new DeploymentException("Unable to deploy: " + endpointClass.getName(), e);
            }
        }
        else
        {
            if (deferredEndpointClasses == null)
                deferredEndpointClasses = new ArrayList<>();
            deferredEndpointClasses.add(endpointClass);
        }
    }

    @Override
    public void addEndpoint(ServerEndpointConfig providedConfig) throws DeploymentException
    {
        if (providedConfig == null)
            throw new DeploymentException("ServerEndpointConfig is null");

        if (isStarted() || isStarting())
        {
            Class<?> endpointClass = providedConfig.getEndpointClass();
            try
            {
                // If we have annotations merge the annotated ServerEndpointConfig with the provided one.
                ServerEndpoint anno = endpointClass.getAnnotation(ServerEndpoint.class);
                ServerEndpointConfig config = (anno == null) ? providedConfig
                    : new AnnotatedServerEndpointConfig(this, endpointClass, anno, providedConfig);

                if (LOG.isDebugEnabled())
                    LOG.debug("addEndpoint({}) path={} endpoint={}", config, config.getPath(), endpointClass);

                addEndpointMapping(config);
            }
            catch (WebSocketException e)
            {
                throw new DeploymentException("Unable to deploy: " + endpointClass.getName(), e);
            }
        }
        else
        {
            if (deferredEndpointConfigs == null)
                deferredEndpointConfigs = new ArrayList<>();
            deferredEndpointConfigs.add(providedConfig);
        }
    }

    private void addEndpointMapping(ServerEndpointConfig config) throws WebSocketException
    {
        frameHandlerFactory.getMetadata(config.getEndpointClass(), config);

        JavaxWebSocketCreator creator = new JavaxWebSocketCreator(this, config, getExtensionRegistry());

        PathSpec pathSpec = new UriTemplatePathSpec(config.getPath());
        webSocketMapping.addMapping(pathSpec, creator, frameHandlerFactory, defaultCustomizer);
    }

    @Override
    protected void doStart() throws Exception
    {
        // Proceed with Normal Startup
        super.doStart();

        // Process Deferred Endpoints
        if (deferredEndpointClasses != null)
        {
            for (Class<?> endpointClass : deferredEndpointClasses)
            {
                addEndpoint(endpointClass);
            }
            deferredEndpointClasses.clear();
        }

        if (deferredEndpointConfigs != null)
        {
            for (ServerEndpointConfig config : deferredEndpointConfigs)
            {
                addEndpoint(config);
            }
            deferredEndpointConfigs.clear();
        }
    }
}<|MERGE_RESOLUTION|>--- conflicted
+++ resolved
@@ -159,21 +159,6 @@
         return frameHandlerFactory;
     }
 
-<<<<<<< HEAD
-=======
-    protected EndpointConfig readAnnotatedConfig(Object endpoint, EndpointConfig config) throws DeploymentException
-    {
-        ServerEndpoint anno = endpoint.getClass().getAnnotation(ServerEndpoint.class);
-        if (anno != null)
-        {
-            // Overwrite with Config from Annotation.
-            return new AnnotatedServerEndpointConfig(this, endpoint.getClass(), anno, config);
-        }
-        return config;
-    }
-
->>>>>>> ce6438c5
-    @Override
     public void addEndpoint(Class<?> endpointClass) throws DeploymentException
     {
         if (endpointClass == null)
