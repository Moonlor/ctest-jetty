//
// ========================================================================
// Copyright (c) 1995-2020 Mort Bay Consulting Pty Ltd and others.
//
// This program and the accompanying materials are made available under
// the terms of the Eclipse Public License 2.0 which is available at
// https://www.eclipse.org/legal/epl-2.0
//
// This Source Code may also be made available under the following
// Secondary Licenses when the conditions for such availability set
// forth in the Eclipse Public License, v. 2.0 are satisfied:
// the Apache License v2.0 which is available at
// https://www.apache.org/licenses/LICENSE-2.0
//
// SPDX-License-Identifier: EPL-2.0 OR Apache-2.0
// ========================================================================
//

package org.eclipse.jetty.client;

import org.eclipse.jetty.client.api.Connection;
import org.eclipse.jetty.util.Callback;
import org.eclipse.jetty.util.Pool;
import org.eclipse.jetty.util.annotation.ManagedObject;
<<<<<<< HEAD
import org.slf4j.Logger;
import org.slf4j.LoggerFactory;
=======
import org.eclipse.jetty.util.log.Log;
import org.eclipse.jetty.util.log.Logger;
import org.eclipse.jetty.util.thread.Locker;
>>>>>>> 0dd8274f

@ManagedObject
public class RoundRobinConnectionPool extends MultiplexConnectionPool
{
    private static final Logger LOG = LoggerFactory.getLogger(RoundRobinConnectionPool.class);

    private final Locker lock = new Locker();
    private final Pool<Connection> pool;
    private int offset;

    public RoundRobinConnectionPool(HttpDestination destination, int maxConnections, Callback requester)
    {
        this(destination, maxConnections, requester, 1);
    }

    public RoundRobinConnectionPool(HttpDestination destination, int maxConnections, Callback requester, int maxMultiplex)
    {
        super(destination, maxConnections, false, requester, maxMultiplex);
        pool = destination.getBean(Pool.class);
    }

    @Override
    protected Connection acquire(boolean create)
    {
        // If there are queued requests and connections get
        // closed due to idle timeout or overuse, we want to
        // aggressively try to open new connections to replace
        // those that were closed to process queued requests.
        return super.acquire(true);
    }

    @Override
    protected Connection activate()
    {
        Pool<Connection>.Entry entry;
        try (Locker.Lock l = lock.lock())
        {
            int index = Math.abs(offset % pool.getMaxEntries());
            entry = pool.acquireAt(index);
            if (LOG.isDebugEnabled())
                LOG.debug("activated at index={} entry={}", index, entry);
            if (entry != null)
                ++offset;
        }
        if (entry == null)
            return null;
        Connection connection = entry.getPooled();
        acquired(connection);
        return connection;
    }
}<|MERGE_RESOLUTION|>--- conflicted
+++ resolved
@@ -22,21 +22,16 @@
 import org.eclipse.jetty.util.Callback;
 import org.eclipse.jetty.util.Pool;
 import org.eclipse.jetty.util.annotation.ManagedObject;
-<<<<<<< HEAD
+import org.eclipse.jetty.util.thread.AutoLock;
 import org.slf4j.Logger;
 import org.slf4j.LoggerFactory;
-=======
-import org.eclipse.jetty.util.log.Log;
-import org.eclipse.jetty.util.log.Logger;
-import org.eclipse.jetty.util.thread.Locker;
->>>>>>> 0dd8274f
 
 @ManagedObject
 public class RoundRobinConnectionPool extends MultiplexConnectionPool
 {
     private static final Logger LOG = LoggerFactory.getLogger(RoundRobinConnectionPool.class);
 
-    private final Locker lock = new Locker();
+    private final AutoLock lock = new AutoLock();
     private final Pool<Connection> pool;
     private int offset;
 
@@ -52,7 +47,7 @@
     }
 
     @Override
-    protected Connection acquire(boolean create)
+    public Connection acquire(boolean create)
     {
         // If there are queued requests and connections get
         // closed due to idle timeout or overuse, we want to
@@ -65,7 +60,7 @@
     protected Connection activate()
     {
         Pool<Connection>.Entry entry;
-        try (Locker.Lock l = lock.lock())
+        try (AutoLock l = lock.lock())
         {
             int index = Math.abs(offset % pool.getMaxEntries());
             entry = pool.acquireAt(index);
