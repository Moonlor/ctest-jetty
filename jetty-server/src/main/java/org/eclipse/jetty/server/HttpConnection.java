--- conflicted
+++ resolved
@@ -363,18 +363,9 @@
             Connection connection = (Connection)_channel.getRequest().getAttribute(UPGRADE_CONNECTION_ATTRIBUTE);
             if (connection != null)
             {
-<<<<<<< HEAD
-                if (LOG.isDebugEnabled())
-                    LOG.debug("Upgrade from {} to {}", this, connection);
-                onClose();
-                getEndPoint().setConnection(connection);
-                connection.onOpen();
-                _channel.recycle();
-=======
                 _channel.getState().upgrade();
                 getEndPoint().upgrade(connection);
-                _channel.reset();
->>>>>>> 2b2a70a9
+                _channel.recycle();
                 _parser.reset();
                 _generator.reset();
                 releaseRequestBuffer();
@@ -537,69 +528,19 @@
         @Override
         public void succeeded()
         {
-<<<<<<< HEAD
             _input.unblock();
-=======
-            boolean persistent;
-            HttpVersion version = getHttpVersion();
-
-            switch (version)
-            {
-                case HTTP_0_9:
-                {
-                    persistent = false;
-                    break;
-                }
-                case HTTP_1_0:
-                {
-                    persistent = getRequest().getHttpFields().contains(HttpHeader.CONNECTION, HttpHeaderValue.KEEP_ALIVE.asString());
-                    if (!persistent)
-                        persistent = HttpMethod.CONNECT.is(getRequest().getMethod());
-                    if (persistent)
-                        getResponse().getHttpFields().add(HttpHeader.CONNECTION, HttpHeaderValue.KEEP_ALIVE);
-                    break;
-                }
-                case HTTP_1_1:
-                {
-                    persistent = !getRequest().getHttpFields().contains(HttpHeader.CONNECTION, HttpHeaderValue.CLOSE.asString());
-                    if (!persistent)
-                        persistent = HttpMethod.CONNECT.is(getRequest().getMethod());
-                    if (!persistent)
-                        getResponse().getHttpFields().add(HttpHeader.CONNECTION, HttpHeaderValue.CLOSE);
-                    break;
+        }
+
+        @Override
+        public void failed(Throwable x)
+        {
+            _input.failed(x);
                 }
                 case HTTP_2:
                 {
                     persistent=false;
                     badMessage(400,null);
                     return true;
-                }
-                default:
-                {
-                    throw new IllegalStateException();
-                }
-            }
-
-            if (!persistent)
-                _generator.setPersistent(false);
-
-            if (!super.headerComplete())
-                return false;
-            
-            // Should we delay dispatch until we have some content?
-            // We should not delay if there is no content expect or client is expecting 100 or the response is already committed or the request buffer already has something in it to parse
-            if (getHttpConfiguration().isDelayDispatchUntilContent() && _parser.getContentLength() > 0 &&
-                    !isExpecting100Continue() && !isCommitted() && BufferUtil.isEmpty(_requestBuffer))
-                return false;
-
-            return true;
->>>>>>> 2b2a70a9
-        }
-
-        @Override
-        public void failed(Throwable x)
-        {
-            _input.failed(x);
         }
         
     }
