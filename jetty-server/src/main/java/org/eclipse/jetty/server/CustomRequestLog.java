--- conflicted
+++ resolved
@@ -277,12 +277,7 @@
     public static final String DEFAULT_DATE_FORMAT = "dd/MMM/yyyy:HH:mm:ss ZZZ";
     public static final String NCSA_FORMAT = "%{client}a - %u %t \"%r\" %s %O";
     public static final String EXTENDED_NCSA_FORMAT = NCSA_FORMAT + " \"%{Referer}i\" \"%{User-Agent}i\"";
-<<<<<<< HEAD
-
-    private static ThreadLocal<StringBuilder> _buffers = ThreadLocal.withInitial(() -> new StringBuilder(256));
-=======
     private static final ThreadLocal<StringBuilder> _buffers = ThreadLocal.withInitial(() -> new StringBuilder(256));
->>>>>>> 70a679f5
 
     private final RequestLog.Writer _requestLogWriter;
     private final MethodHandle _logHandle;
@@ -567,10 +562,6 @@
         }
     }
 
-<<<<<<< HEAD
-    //TODO use integer comparisons instead of strings
-    private static boolean modify(List<String> modifiers, Boolean negated, StringBuilder b, Request request, Response response)
-=======
     @SuppressWarnings("unused")
     private static boolean modify(List<Integer> modifiers, Boolean negated, StringBuilder b, Request request, Response response)
     {
@@ -581,21 +572,11 @@
     }
 
     private MethodHandle updateLogHandle(MethodHandle logHandle, MethodHandle append, String literal)
->>>>>>> 70a679f5
     {
         return foldArguments(logHandle, dropArguments(dropArguments(append.bindTo(literal), 1, Request.class), 2, Response.class));
     }
 
-<<<<<<< HEAD
-    private MethodHandle updateLogHandle(MethodHandle logHandle, MethodHandle append, String literal)
-    {
-        return foldArguments(logHandle, dropArguments(dropArguments(append.bindTo(literal), 1, Request.class), 2, Response.class));
-    }
-
-    private MethodHandle updateLogHandle(MethodHandle logHandle, MethodHandle append, MethodHandles.Lookup lookup, String code, String arg, List<String> modifiers, boolean negated) throws NoSuchMethodException, IllegalAccessException
-=======
     private MethodHandle updateLogHandle(MethodHandle logHandle, MethodHandle append, MethodHandles.Lookup lookup, String code, String arg, List<Integer> modifiers, boolean negated) throws NoSuchMethodException, IllegalAccessException
->>>>>>> 70a679f5
     {
         MethodType logType = methodType(void.class, StringBuilder.class, Request.class, Response.class);
         MethodType logTypeArg = methodType(void.class, String.class, StringBuilder.class, Request.class, Response.class);
