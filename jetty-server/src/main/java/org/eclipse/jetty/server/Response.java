//
//  ========================================================================
//  Copyright (c) 1995-2016 Mort Bay Consulting Pty. Ltd.
//  ------------------------------------------------------------------------
//  All rights reserved. This program and the accompanying materials
//  are made available under the terms of the Eclipse Public License v1.0
//  and Apache License v2.0 which accompanies this distribution.
//
//      The Eclipse Public License is available at
//      http://www.eclipse.org/legal/epl-v10.html
//
//      The Apache License v2.0 is available at
//      http://www.opensource.org/licenses/apache2.0.php
//
//  You may elect to redistribute this code under either of these licenses.
//  ========================================================================
//

package org.eclipse.jetty.server;

import java.io.IOException;
import java.io.PrintWriter;
import java.nio.channels.IllegalSelectorException;
import java.util.ArrayList;
import java.util.Collection;
import java.util.Collections;
import java.util.EnumSet;
import java.util.Enumeration;
import java.util.Iterator;
import java.util.List;
import java.util.Locale;
import java.util.concurrent.atomic.AtomicInteger;
import java.util.stream.Collectors;

import javax.servlet.RequestDispatcher;
import javax.servlet.ServletOutputStream;
import javax.servlet.http.Cookie;
import javax.servlet.http.HttpServletResponse;
import javax.servlet.http.HttpSession;

import org.eclipse.jetty.http.DateGenerator;
import org.eclipse.jetty.http.HttpContent;
import org.eclipse.jetty.http.HttpCookie;
import org.eclipse.jetty.http.HttpField;
import org.eclipse.jetty.http.HttpFields;
import org.eclipse.jetty.http.HttpGenerator;
import org.eclipse.jetty.http.HttpHeader;
import org.eclipse.jetty.http.HttpHeaderValue;
import org.eclipse.jetty.http.HttpScheme;
import org.eclipse.jetty.http.HttpStatus;
import org.eclipse.jetty.http.HttpURI;
import org.eclipse.jetty.http.HttpVersion;
import org.eclipse.jetty.http.MetaData;
import org.eclipse.jetty.http.MimeTypes;
import org.eclipse.jetty.http.PreEncodedHttpField;
import org.eclipse.jetty.io.RuntimeIOException;
import org.eclipse.jetty.server.handler.ContextHandler;
import org.eclipse.jetty.server.handler.ErrorHandler;
import org.eclipse.jetty.server.session.SessionHandler;
import org.eclipse.jetty.util.QuotedStringTokenizer;
import org.eclipse.jetty.util.StringUtil;
import org.eclipse.jetty.util.URIUtil;
import org.eclipse.jetty.util.log.Log;
import org.eclipse.jetty.util.log.Logger;

/**
 * <p>{@link Response} provides the implementation for {@link HttpServletResponse}.</p>
 */
public class Response implements HttpServletResponse
{
    private static final Logger LOG = Log.getLogger(Response.class);
    private static final String __COOKIE_DELIM="\",;\\ \t";
    private final static String __01Jan1970_COOKIE = DateGenerator.formatCookieDate(0).trim();
    private final static int __MIN_BUFFER_SIZE = 1;
    private final static HttpField __EXPIRES_01JAN1970 = new PreEncodedHttpField(HttpHeader.EXPIRES,DateGenerator.__01Jan1970);


    // Cookie building buffer. Reduce garbage for cookie using applications
    private static final ThreadLocal<StringBuilder> __cookieBuilder = new ThreadLocal<StringBuilder>()
    {
       @Override
       protected StringBuilder initialValue()
       {
          return new StringBuilder(128);
       }
    };

    public enum OutputType
    {
        NONE, STREAM, WRITER
    }

    /**
     * If a header name starts with this string,  the header (stripped of the prefix)
     * can be set during include using only {@link #setHeader(String, String)} or
     * {@link #addHeader(String, String)}.
     */
    public final static String SET_INCLUDE_HEADER_PREFIX = "org.eclipse.jetty.server.include.";

    /**
     * If this string is found within the comment of a cookie added with {@link #addCookie(Cookie)}, then the cookie
     * will be set as HTTP ONLY.
     */
    public final static String HTTP_ONLY_COMMENT = "__HTTP_ONLY__";

    private final HttpChannel _channel;
    private final HttpFields _fields = new HttpFields();
    private final AtomicInteger _include = new AtomicInteger();
    private final HttpOutput _out;
    private int _status = HttpStatus.OK_200;
    private String _reason;
    private Locale _locale;
    private MimeTypes.Type _mimeType;
    private String _characterEncoding;
    private EncodingFrom _encodingFrom=EncodingFrom.NOT_SET;
    private String _contentType;
    private OutputType _outputType = OutputType.NONE;
    private ResponseWriter _writer;
    private long _contentLength = -1;

    private enum EncodingFrom { NOT_SET, INFERRED, SET_LOCALE, SET_CONTENT_TYPE, SET_CHARACTER_ENCODING };
    private static final EnumSet<EncodingFrom> __localeOverride = EnumSet.of(EncodingFrom.NOT_SET,EncodingFrom.INFERRED);
    

    public Response(HttpChannel channel, HttpOutput out)
    {
        _channel = channel;
        _out = out;
    }

    public HttpChannel getHttpChannel()
    {
        return _channel;
    }

    protected void recycle()
    {
        _status = HttpStatus.OK_200;
        _reason = null;
        _locale = null;
        _mimeType = null;
        _characterEncoding = null;
        _contentType = null;
        _outputType = OutputType.NONE;
        _contentLength = -1;
        _out.recycle();
        _fields.clear();
        _encodingFrom=EncodingFrom.NOT_SET;
    }

    public HttpOutput getHttpOutput()
    {
        return _out;
    }

    public boolean isIncluding()
    {
        return _include.get() > 0;
    }

    public void include()
    {
        _include.incrementAndGet();
    }

    public void included()
    {
        _include.decrementAndGet();
        if (_outputType == OutputType.WRITER)
        {
            _writer.reopen();
        }
        _out.reopen();
    }

    public void addCookie(HttpCookie cookie)
    {
        addSetCookie(
                cookie.getName(),
                cookie.getValue(),
                cookie.getDomain(),
                cookie.getPath(),
                cookie.getMaxAge(),
                cookie.getComment(),
                cookie.isSecure(),
                cookie.isHttpOnly(),
                cookie.getVersion());
    }

    @Override
    public void addCookie(Cookie cookie)
    {
        String comment = cookie.getComment();
        boolean httpOnly = false;

        if (comment != null)
        {
            int i = comment.indexOf(HTTP_ONLY_COMMENT);
            if (i >= 0)
            {
                httpOnly = true;
                comment = comment.replace(HTTP_ONLY_COMMENT, "").trim();
                if (comment.length() == 0)
                    comment = null;
            }
        }
        addSetCookie(cookie.getName(),
                cookie.getValue(),
                cookie.getDomain(),
                cookie.getPath(),
                cookie.getMaxAge(),
                comment,
                cookie.getSecure(),
                httpOnly || cookie.isHttpOnly(),
                cookie.getVersion());
    }


    /**
     * Format a set cookie value
     *
     * @param name the name
     * @param value the value
     * @param domain the domain
     * @param path the path
     * @param maxAge the maximum age
     * @param comment the comment (only present on versions &gt; 0)
     * @param isSecure true if secure cookie
     * @param isHttpOnly true if for http only
     * @param version version of cookie logic to use (0 == default behavior)
     */
    public void addSetCookie(
            final String name,
            final String value,
            final String domain,
            final String path,
            final long maxAge,
            final String comment,
            final boolean isSecure,
            final boolean isHttpOnly,
            int version)
    {
        // Check arguments
        if (name == null || name.length() == 0)
            throw new IllegalArgumentException("Bad cookie name");

        // Format value and params
        StringBuilder buf = __cookieBuilder.get();
        buf.setLength(0);

        // Name is checked for legality by servlet spec, but can also be passed directly so check again for quoting
        boolean quote_name=isQuoteNeededForCookie(name);
        quoteOnlyOrAppend(buf,name,quote_name);

        buf.append('=');

        // Remember name= part to look for other matching set-cookie
        String name_equals=buf.toString();

        // Append the value
        boolean quote_value=isQuoteNeededForCookie(value);
        quoteOnlyOrAppend(buf,value,quote_value);

        // Look for domain and path fields and check if they need to be quoted
        boolean has_domain = domain!=null && domain.length()>0;
        boolean quote_domain = has_domain && isQuoteNeededForCookie(domain);
        boolean has_path = path!=null && path.length()>0;
        boolean quote_path = has_path && isQuoteNeededForCookie(path);

        // Upgrade the version if we have a comment or we need to quote value/path/domain or if they were already quoted
        if (version==0 && ( comment!=null || quote_name || quote_value || quote_domain || quote_path ||
                QuotedStringTokenizer.isQuoted(name) || QuotedStringTokenizer.isQuoted(value) ||
                QuotedStringTokenizer.isQuoted(path) || QuotedStringTokenizer.isQuoted(domain)))
            version=1;

        // Append version
        if (version==1)
            buf.append (";Version=1");
        else if (version>1)
            buf.append (";Version=").append(version);

        // Append path
        if (has_path)
        {
            buf.append(";Path=");
            quoteOnlyOrAppend(buf,path,quote_path);
        }

        // Append domain
        if (has_domain)
        {
            buf.append(";Domain=");
            quoteOnlyOrAppend(buf,domain,quote_domain);
        }

        // Handle max-age and/or expires
        if (maxAge >= 0)
        {
            // Always use expires
            // This is required as some browser (M$ this means you!) don't handle max-age even with v1 cookies
            buf.append(";Expires=");
            if (maxAge == 0)
                buf.append(__01Jan1970_COOKIE);
            else
                DateGenerator.formatCookieDate(buf, System.currentTimeMillis() + 1000L * maxAge);

            // for v1 cookies, also send max-age
            if (version>=1)
            {
                buf.append(";Max-Age=");
                buf.append(maxAge);
            }
        }

        // add the other fields
        if (isSecure)
            buf.append(";Secure");
        if (isHttpOnly)
            buf.append(";HttpOnly");
        if (comment != null)
        {
            buf.append(";Comment=");
            quoteOnlyOrAppend(buf,comment,isQuoteNeededForCookie(comment));
        }

        // remove any existing set-cookie fields of same name
        Iterator<HttpField> i=_fields.iterator();
        while (i.hasNext())
        {
            HttpField field=i.next();
            if (field.getHeader()==HttpHeader.SET_COOKIE)
            {
                String val = field.getValue();
                if (val!=null && val.startsWith(name_equals))
                {
                    //existing cookie has same name, does it also match domain and path?
                    if (((!has_domain && !val.contains("Domain")) || (has_domain && val.contains(domain))) &&
                        ((!has_path && !val.contains("Path")) || (has_path && val.contains(path))))
                    {
                        i.remove();
                    }
                }
            }
        }

        // add the set cookie
        _fields.add(HttpHeader.SET_COOKIE.toString(), buf.toString());

        // Expire responses with set-cookie headers so they do not get cached.
        _fields.put(__EXPIRES_01JAN1970);
    }


    /* ------------------------------------------------------------ */
    /** Does a cookie value need to be quoted?
     * @param s value string
     * @return true if quoted;
     * @throws IllegalArgumentException If there a control characters in the string
     */
    private static boolean isQuoteNeededForCookie(String s)
    {
        if (s==null || s.length()==0)
            return true;

        if (QuotedStringTokenizer.isQuoted(s))
            return false;

        for (int i=0;i<s.length();i++)
        {
            char c = s.charAt(i);
            if (__COOKIE_DELIM.indexOf(c)>=0)
                return true;

            if (c<0x20 || c>=0x7f)
                throw new IllegalArgumentException("Illegal character in cookie value");
        }

        return false;
    }


    private static void quoteOnlyOrAppend(StringBuilder buf, String s, boolean quote)
    {
        if (quote)
            QuotedStringTokenizer.quoteOnly(buf,s);
        else
            buf.append(s);
    }

    @Override
    public boolean containsHeader(String name)
    {
        return _fields.containsKey(name);
    }

    @Override
    public String encodeURL(String url)
    {
        final Request request = _channel.getRequest();
        SessionHandler sessionManager = request.getSessionHandler();
        
        if (sessionManager == null)
            return url;

        HttpURI uri = null;
        if (sessionManager.isCheckingRemoteSessionIdEncoding() && URIUtil.hasScheme(url))
        {
            uri = new HttpURI(url);
            String path = uri.getPath();
            path = (path == null ? "" : path);
            int port = uri.getPort();
            if (port < 0)
                port = HttpScheme.HTTPS.asString().equalsIgnoreCase(uri.getScheme()) ? 443 : 80;

            // Is it the same server?
            if (!request.getServerName().equalsIgnoreCase(uri.getHost()))
                return url;
            if (request.getServerPort() != port)
                return url;
            if (!path.startsWith(request.getContextPath())) //TODO the root context path is "", with which every non null string starts
                return url;
        }

        String sessionURLPrefix = sessionManager.getSessionIdPathParameterNamePrefix();
        if (sessionURLPrefix == null)
            return url;

        if (url == null)
            return null;

        // should not encode if cookies in evidence
        if ((sessionManager.isUsingCookies() && request.isRequestedSessionIdFromCookie()) || !sessionManager.isUsingURLs())
        {
            int prefix = url.indexOf(sessionURLPrefix);
            if (prefix != -1)
            {
                int suffix = url.indexOf("?", prefix);
                if (suffix < 0)
                    suffix = url.indexOf("#", prefix);

                if (suffix <= prefix)
                    return url.substring(0, prefix);
                return url.substring(0, prefix) + url.substring(suffix);
            }
            return url;
        }

        // get session;
        HttpSession session = request.getSession(false);

        // no session
        if (session == null)
            return url;

        // invalid session
        if (!sessionManager.isValid(session))
            return url;

        String id = sessionManager.getExtendedId(session);

        if (uri == null)
            uri = new HttpURI(url);


        // Already encoded
        int prefix = url.indexOf(sessionURLPrefix);
        if (prefix != -1)
        {
            int suffix = url.indexOf("?", prefix);
            if (suffix < 0)
                suffix = url.indexOf("#", prefix);

            if (suffix <= prefix)
                return url.substring(0, prefix + sessionURLPrefix.length()) + id;
            return url.substring(0, prefix + sessionURLPrefix.length()) + id +
                    url.substring(suffix);
        }

        // edit the session
        int suffix = url.indexOf('?');
        if (suffix < 0)
            suffix = url.indexOf('#');
        if (suffix < 0)
        {
            return url +
                    ((HttpScheme.HTTPS.is(uri.getScheme()) || HttpScheme.HTTP.is(uri.getScheme())) && uri.getPath() == null ? "/" : "") + //if no path, insert the root path
                    sessionURLPrefix + id;
        }


        return url.substring(0, suffix) +
                ((HttpScheme.HTTPS.is(uri.getScheme()) || HttpScheme.HTTP.is(uri.getScheme())) && uri.getPath() == null ? "/" : "") + //if no path so insert the root path
                sessionURLPrefix + id + url.substring(suffix);
    }

    @Override
    public String encodeRedirectURL(String url)
    {
        return encodeURL(url);
    }

    @Override
    @Deprecated
    public String encodeUrl(String url)
    {
        return encodeURL(url);
    }

    @Override
    @Deprecated
    public String encodeRedirectUrl(String url)
    {
        return encodeRedirectURL(url);
    }

    @Override
    public void sendError(int sc) throws IOException
    {
        sendError(sc, null);
    }

    @Override
    public void sendError(int code, String message) throws IOException
    {
        if (isIncluding())
            return;

        if (isCommitted())
        {
            if (LOG.isDebugEnabled())
                LOG.debug("Aborting on sendError on committed response {} {}",code,message);
            code=-1;
        }

        switch(code)
        {
            case -1:
                _channel.abort(new IOException());
                return;
            case 102:
                sendProcessing();
                return;
            default:
                break;
        }

        resetBuffer();
        _mimeType=null;
        _characterEncoding=null;
        _outputType = OutputType.NONE;
        setHeader(HttpHeader.EXPIRES,null);
        setHeader(HttpHeader.LAST_MODIFIED,null);
        setHeader(HttpHeader.CACHE_CONTROL,null);
        setHeader(HttpHeader.CONTENT_TYPE,null);
        setHeader(HttpHeader.CONTENT_LENGTH, null);

        setStatus(code);

        Request request = _channel.getRequest();
        Throwable cause = (Throwable)request.getAttribute(Dispatcher.ERROR_EXCEPTION);
        if (message==null)
        {    
            _reason=HttpStatus.getMessage(code);
            message=cause==null?_reason:cause.toString();
        }    
        else
            _reason=message;

        // If we are allowed to have a body, then produce the error page.
        if (code != SC_NO_CONTENT && code != SC_NOT_MODIFIED &&
            code != SC_PARTIAL_CONTENT && code >= SC_OK)
        {
            ContextHandler.Context context = request.getContext();
            ContextHandler contextHandler = context == null ? _channel.getState().getContextHandler() : context.getContextHandler();
            request.setAttribute(RequestDispatcher.ERROR_STATUS_CODE, code);
            request.setAttribute(RequestDispatcher.ERROR_MESSAGE, message);
            request.setAttribute(RequestDispatcher.ERROR_REQUEST_URI, request.getRequestURI());
            request.setAttribute(RequestDispatcher.ERROR_SERVLET_NAME, request.getServletName());
            ErrorHandler error_handler = ErrorHandler.getErrorHandler(_channel.getServer(), contextHandler);
            if (error_handler!=null)
                error_handler.handle(null, request, request, this);
            else
                _out.close();
        }
    }

    /**
     * Sends a 102-Processing response.
     * If the connection is a HTTP connection, the version is 1.1 and the
     * request has a Expect header starting with 102, then a 102 response is
     * sent. This indicates that the request still be processed and real response
     * can still be sent.   This method is called by sendError if it is passed 102.
     * @throws IOException if unable to send the 102 response
     * @see javax.servlet.http.HttpServletResponse#sendError(int)
     */
    public void sendProcessing() throws IOException
    {
        if (_channel.isExpecting102Processing() && !isCommitted())
        {
            _channel.sendResponse(HttpGenerator.PROGRESS_102_INFO, null, true);
        }
    }

    /**
     * Sends a response with one of the 300 series redirection codes.
     * @param code the redirect status code
     * @param location the location to send in <code>Location</code> headers
     * @throws IOException if unable to send the redirect
     */
    public void sendRedirect(int code, String location) throws IOException
    {
        if ((code < HttpServletResponse.SC_MULTIPLE_CHOICES) || (code >= HttpServletResponse.SC_BAD_REQUEST))
            throw new IllegalArgumentException("Not a 3xx redirect code");

        if (isIncluding())
            return;

        if (location == null)
            throw new IllegalArgumentException();

        if (!URIUtil.hasScheme(location))
        {
            StringBuilder buf = _channel.getRequest().getRootURL();
            if (location.startsWith("/"))
            {
                // absolute in context
                location=URIUtil.canonicalPath(location);
            }
            else
            {
                // relative to request
                String path=_channel.getRequest().getRequestURI();
                String parent=(path.endsWith("/"))?path:URIUtil.parentPath(path);
                location=URIUtil.canonicalPath(URIUtil.addPaths(parent,location));
                if (!location.startsWith("/"))
                    buf.append('/');
            }

            if(location==null)
                throw new IllegalStateException("path cannot be above root");
            buf.append(location);

            location=buf.toString();
        }

        resetBuffer();
        setHeader(HttpHeader.LOCATION, location);
        setStatus(code);
        closeOutput();
    }

    @Override
    public void sendRedirect(String location) throws IOException
    {
        sendRedirect(HttpServletResponse.SC_MOVED_TEMPORARILY, location);
    }

    @Override
    public void setDateHeader(String name, long date)
    {
        if (!isIncluding())
            _fields.putDateField(name, date);
    }

    @Override
    public void addDateHeader(String name, long date)
    {
        if (!isIncluding())
            _fields.addDateField(name, date);
    }

    public void setHeader(HttpHeader name, String value)
    {
        if (HttpHeader.CONTENT_TYPE == name)
            setContentType(value);
        else
        {
            if (isIncluding())
                return;

            _fields.put(name, value);

            if (HttpHeader.CONTENT_LENGTH == name)
            {
                if (value == null)
                    _contentLength = -1l;
                else
                    _contentLength = Long.parseLong(value);
            }
        }
    }

    @Override
    public void setHeader(String name, String value)
    {
        if (HttpHeader.CONTENT_TYPE.is(name))
            setContentType(value);
        else
        {
            if (isIncluding())
            {
                if (name.startsWith(SET_INCLUDE_HEADER_PREFIX))
                    name = name.substring(SET_INCLUDE_HEADER_PREFIX.length());
                else
                    return;
            }
            _fields.put(name, value);
            if (HttpHeader.CONTENT_LENGTH.is(name))
            {
                if (value == null)
                    _contentLength = -1l;
                else
                    _contentLength = Long.parseLong(value);
            }
        }
    }

    @Override
    public Collection<String> getHeaderNames()
    {
        final HttpFields fields = _fields;
        return fields.getFieldNamesCollection();
    }

    @Override
    public String getHeader(String name)
    {
        return _fields.get(name);
    }

    @Override
    public Collection<String> getHeaders(String name)
    {
        final HttpFields fields = _fields;
        Collection<String> i = fields.getValuesList(name);
        if (i == null)
            return Collections.emptyList();
        return i;
    }

    @Override
    public void addHeader(String name, String value)
    {
        if (isIncluding())
        {
            if (name.startsWith(SET_INCLUDE_HEADER_PREFIX))
                name = name.substring(SET_INCLUDE_HEADER_PREFIX.length());
            else
                return;
        }

        if (HttpHeader.CONTENT_TYPE.is(name))
        {
            setContentType(value);
            return;
        }

        if (HttpHeader.CONTENT_LENGTH.is(name))
        {
            setHeader(name,value);
            return;
        }

        _fields.add(name, value);
    }

    @Override
    public void setIntHeader(String name, int value)
    {
        if (!isIncluding())
        {
            _fields.putLongField(name, value);
            if (HttpHeader.CONTENT_LENGTH.is(name))
                _contentLength = value;
        }
    }

    @Override
    public void addIntHeader(String name, int value)
    {
        if (!isIncluding())
        {
            _fields.add(name, Integer.toString(value));
            if (HttpHeader.CONTENT_LENGTH.is(name))
                _contentLength = value;
        }
    }

    @Override
    public void setStatus(int sc)
    {
        if (sc <= 0)
            throw new IllegalArgumentException();
        if (!isIncluding())
        {
            _status = sc;
            _reason = null;
        }
    }

    @Override
    @Deprecated
    public void setStatus(int sc, String sm)
    {
        setStatusWithReason(sc,sm);
    }

    public void setStatusWithReason(int sc, String sm)
    {
        if (sc <= 0)
            throw new IllegalArgumentException();
        if (!isIncluding())
        {
            _status = sc;
            _reason = sm;
        }
    }

    @Override
    public String getCharacterEncoding()
    {
        if (_characterEncoding == null)
            _characterEncoding = StringUtil.__ISO_8859_1;
        return _characterEncoding;
    }

    @Override
    public String getContentType()
    {
        return _contentType;
    }

    @Override
    public ServletOutputStream getOutputStream() throws IOException
    {
        if (_outputType == OutputType.WRITER)
            throw new IllegalStateException("WRITER");
        _outputType = OutputType.STREAM;
        return _out;
    }

    public boolean isWriting()
    {
        return _outputType == OutputType.WRITER;
    }

    @Override
    public PrintWriter getWriter() throws IOException
    {
        if (_outputType == OutputType.STREAM)
            throw new IllegalStateException("STREAM");

        if (_outputType == OutputType.NONE)
        {
            /* get encoding from Content-Type header */
            String encoding = _characterEncoding;
            if (encoding == null)
            {
                if (_mimeType!=null && _mimeType.isCharsetAssumed())
                    encoding=_mimeType.getCharsetString();
                else
                {
                    encoding = MimeTypes.inferCharsetFromContentType(_contentType);
                    if (encoding == null)
                        encoding = StringUtil.__ISO_8859_1;
                    setCharacterEncoding(encoding,EncodingFrom.INFERRED);
                }
            }

            Locale locale = getLocale();

            if (_writer != null && _writer.isFor(locale,encoding))
                _writer.reopen();
            else
            {
                if (StringUtil.__ISO_8859_1.equalsIgnoreCase(encoding))
                    _writer = new ResponseWriter(new Iso88591HttpWriter(_out),locale,encoding);
                else if (StringUtil.__UTF8.equalsIgnoreCase(encoding))
                    _writer = new ResponseWriter(new Utf8HttpWriter(_out),locale,encoding);
                else
                    _writer = new ResponseWriter(new EncodingHttpWriter(_out, encoding),locale,encoding);
            }

            // Set the output type at the end, because setCharacterEncoding() checks for it
            _outputType = OutputType.WRITER;
        }
        return _writer;
    }

    @Override
    public void setContentLength(int len)
    {
        // Protect from setting after committed as default handling
        // of a servlet HEAD request ALWAYS sets _content length, even
        // if the getHandling committed the response!
        if (isCommitted() || isIncluding())
            return;

        _contentLength = len;
        if (_contentLength > 0)
        {
            long written = _out.getWritten();
            if (written > len)
                throw new IllegalArgumentException("setContentLength(" + len + ") when already written " + written);

            _fields.putLongField(HttpHeader.CONTENT_LENGTH, len);
            if (isAllContentWritten(written))
            {
                try
                {
                    closeOutput();
                }
                catch(IOException e)
                {
                    throw new RuntimeIOException(e);
                }
            }
        }
        else if (_contentLength==0)
        {
            long written = _out.getWritten();
            if (written > 0)
                throw new IllegalArgumentException("setContentLength(0) when already written " + written);
            _fields.put(HttpHeader.CONTENT_LENGTH, "0");
        }
        else
            _fields.remove(HttpHeader.CONTENT_LENGTH);
    }

    public long getContentLength()
    {
        return _contentLength;
    }

    public boolean isAllContentWritten(long written)
    {
        return (_contentLength >= 0 && written >= _contentLength);
    }

    public void closeOutput() throws IOException
    {
        switch (_outputType)
        {
            case WRITER:
                _writer.close();
                if (!_out.isClosed())
                    _out.close();
                break;
            case STREAM:
                getOutputStream().close();
                break;
            default:
                _out.close();
        }
    }

    public long getLongContentLength()
    {
        return _contentLength;
    }

    public void setLongContentLength(long len)
    {
        // Protect from setting after committed as default handling
        // of a servlet HEAD request ALWAYS sets _content length, even
        // if the getHandling committed the response!
        if (isCommitted() || isIncluding())
            return;
        _contentLength = len;
        _fields.putLongField(HttpHeader.CONTENT_LENGTH.toString(), len);
    }

    @Override
    public void setContentLengthLong(long length)
    {
        setLongContentLength(length);
    }

    @Override
    public void setCharacterEncoding(String encoding)
    {
        setCharacterEncoding(encoding,EncodingFrom.SET_CHARACTER_ENCODING);
    }

    private void setCharacterEncoding(String encoding, EncodingFrom from)
    {
        if (isIncluding() || isWriting())
            return;

        if (_outputType != OutputType.WRITER && !isCommitted())
        {
            if (encoding == null)
            {
                _encodingFrom=EncodingFrom.NOT_SET;

                // Clear any encoding.
                if (_characterEncoding != null)
                {
                    _characterEncoding = null;

                    if (_mimeType!=null)
                    {
                        _mimeType=_mimeType.getBaseType();
                        _contentType=_mimeType.asString();
                        _fields.put(_mimeType.getContentTypeField());
                    }
                    else if (_contentType != null)
                    {
                        _contentType = MimeTypes.getContentTypeWithoutCharset(_contentType);
                        _fields.put(HttpHeader.CONTENT_TYPE, _contentType);
                    }
                }
            }
            else
            {
                // No, so just add this one to the mimetype
                _encodingFrom = from;
                _characterEncoding = HttpGenerator.__STRICT?encoding:StringUtil.normalizeCharset(encoding);
                if (_mimeType!=null)
                {
                    _contentType=_mimeType.getBaseType().asString()+ ";charset=" + _characterEncoding;
                    _mimeType = MimeTypes.CACHE.get(_contentType);
                    if (_mimeType==null || HttpGenerator.__STRICT)
                        _fields.put(HttpHeader.CONTENT_TYPE, _contentType);
                    else
                        _fields.put(_mimeType.getContentTypeField());
                }
                else if (_contentType != null)
                {
                    _contentType = MimeTypes.getContentTypeWithoutCharset(_contentType) + ";charset=" + _characterEncoding;
                    _fields.put(HttpHeader.CONTENT_TYPE, _contentType);
                }
            }
        }
    }

    @Override
    public void setContentType(String contentType)
    {
        if (isCommitted() || isIncluding())
            return;

        if (contentType == null)
        {
            if (isWriting() && _characterEncoding != null)
                throw new IllegalSelectorException();

            if (_locale == null)
                _characterEncoding = null;
            _mimeType = null;
            _contentType = null;
            _fields.remove(HttpHeader.CONTENT_TYPE);
        }
        else
        {
            _contentType = contentType;
            _mimeType = MimeTypes.CACHE.get(contentType);

            String charset;
            if (_mimeType!=null && _mimeType.getCharset()!=null && !_mimeType.isCharsetAssumed())
                charset=_mimeType.getCharsetString();
            else
                charset = MimeTypes.getCharsetFromContentType(contentType);

            if (charset == null)
            {
                switch (_encodingFrom)
                {
                    case NOT_SET:
                        break;
                    case INFERRED:
                    case SET_CONTENT_TYPE:
                        if (isWriting())
                        {
                            _mimeType=null;
                            _contentType = _contentType + ";charset=" + _characterEncoding;
                        }
                        else
                        {
                            _encodingFrom=EncodingFrom.NOT_SET;
                            _characterEncoding=null;
                        }
                        break;
                    case SET_LOCALE:
                    case SET_CHARACTER_ENCODING:
                    {
                        _contentType = contentType + ";charset=" + _characterEncoding;
                        _mimeType = null;
                    }
                }
            }
            else if (isWriting() && !charset.equalsIgnoreCase(_characterEncoding))
            {
                // too late to change the character encoding;
                _mimeType = null;
                _contentType = MimeTypes.getContentTypeWithoutCharset(_contentType);
                if (_characterEncoding != null)
                    _contentType = _contentType + ";charset=" + _characterEncoding;
            }
            else
            {
                _characterEncoding = charset;
                _encodingFrom = EncodingFrom.SET_CONTENT_TYPE;
            }

            if (HttpGenerator.__STRICT || _mimeType==null)
                _fields.put(HttpHeader.CONTENT_TYPE, _contentType);
            else
            {
                _contentType=_mimeType.asString();
                _fields.put(_mimeType.getContentTypeField());
            }
        }

    }

    @Override
    public void setBufferSize(int size)
    {
        if (isCommitted() || getContentCount() > 0)
            throw new IllegalStateException("cannot set buffer size on committed response");
        if (size <= 0)
            size = __MIN_BUFFER_SIZE;
        _out.setBufferSize(size);
    }

    @Override
    public int getBufferSize()
    {
        return _out.getBufferSize();
    }

    @Override
    public void flushBuffer() throws IOException
    {
        if (!_out.isClosed())
            _out.flush();
    }

    @Override
    public void reset()
    {
        reset(false);
    }

    public void reset(boolean preserveCookies)
    { 
        resetForForward();
        _status = 200;
        _reason = null;
        _contentLength = -1;
        
        List<HttpField> cookies = preserveCookies
            ?_fields.stream()
            .filter(f->f.getHeader()==HttpHeader.SET_COOKIE)
            .collect(Collectors.toList()):null;
        
        _fields.clear();

<<<<<<< HEAD
        String connection = _channel.getRequest().getHeader(HttpHeader.CONNECTION.asString());

=======
        String connection = _channel.getRequest().getHeader(HttpHeader.CONNECTION.asString());  
>>>>>>> e0a1a198
        if (connection != null)
        {
            for (String value: StringUtil.csvSplit(null,connection,0,connection.length()))
            {
                HttpHeaderValue cb = HttpHeaderValue.CACHE.get(value);

                if (cb != null)
                {
                    switch (cb)
                    {
                        case CLOSE:
                            _fields.put(HttpHeader.CONNECTION, HttpHeaderValue.CLOSE.toString());
                            break;

                        case KEEP_ALIVE:
                            if (HttpVersion.HTTP_1_0.is(_channel.getRequest().getProtocol()))
                                _fields.put(HttpHeader.CONNECTION, HttpHeaderValue.KEEP_ALIVE.toString());
                            break;
                        case TE:
                            _fields.put(HttpHeader.CONNECTION, HttpHeaderValue.TE.toString());
                            break;
                        default:
                    }
                }
            }
        }

<<<<<<< HEAD
    public void reset(boolean preserveCookies)
    {
        if (!preserveCookies)
            reset();
        else
        {
            ArrayList<String> cookieValues = new ArrayList<>(5);
            Enumeration<String> vals = _fields.getValues(HttpHeader.SET_COOKIE.asString());
            while (vals.hasMoreElements())
                cookieValues.add(vals.nextElement());
            reset();
            for (String v:cookieValues)
                _fields.add(HttpHeader.SET_COOKIE, v);
=======
        if (preserveCookies)
            cookies.forEach(f->_fields.add(f));
        else
        {
            Request request = getHttpChannel().getRequest();
            HttpSession session = request.getSession(false);
            if (session!=null && session.isNew())
            {
                SessionManager sm = request.getSessionManager();
                if (sm!=null)
                {
                    HttpCookie c=sm.getSessionCookie(session,request.getContextPath(),request.isSecure());
                    if (c!=null)
                        addCookie(c);
                }
            }
>>>>>>> e0a1a198
        }
    }

    public void resetForForward()
    {
        resetBuffer();
        _outputType = OutputType.NONE;
    }

    @Override
    public void resetBuffer()
    {
        if (isCommitted())
            throw new IllegalStateException("cannot reset buffer on committed response");

        _out.resetBuffer();
    }

    protected MetaData.Response newResponseMetaData()
    {
        return new MetaData.Response(_channel.getRequest().getHttpVersion(), getStatus(), getReason(), _fields, getLongContentLength());
    }

    /** Get the MetaData.Response committed for this response.
     * This may differ from the meta data in this response for
     * exceptional responses (eg 4xx and 5xx responses generated
     * by the container) and the committedMetaData should be used
     * for logging purposes.
     * @return The committed MetaData or a {@link #newResponseMetaData()}
     * if not yet committed.
     */
    public MetaData.Response getCommittedMetaData()
    {
        MetaData.Response meta = _channel.getCommittedMetaData();
        if (meta==null)
            return newResponseMetaData();
        return meta;
    }

    @Override
    public boolean isCommitted()
    {
        return _channel.isCommitted();
    }

    @Override
    public void setLocale(Locale locale)
    {
        if (locale == null || isCommitted() || isIncluding())
            return;

        _locale = locale;
        _fields.put(HttpHeader.CONTENT_LANGUAGE, locale.toString().replace('_', '-'));

        if (_outputType != OutputType.NONE)
            return;

        if (_channel.getRequest().getContext() == null)
            return;

        String charset = _channel.getRequest().getContext().getContextHandler().getLocaleEncoding(locale);

        if (charset != null && charset.length() > 0 && __localeOverride.contains(_encodingFrom))
            setCharacterEncoding(charset,EncodingFrom.SET_LOCALE);
    }

    @Override
    public Locale getLocale()
    {
        if (_locale == null)
            return Locale.getDefault();
        return _locale;
    }

    @Override
    public int getStatus()
    {
        return _status;
    }

    public String getReason()
    {
        return _reason;
    }

    public HttpFields getHttpFields()
    {
        return _fields;
    }

    public long getContentCount()
    {
        return _out.getWritten();
    }

    @Override
    public String toString()
    {
        return String.format("%s %d %s%n%s", _channel.getRequest().getHttpVersion(), _status, _reason == null ? "" : _reason, _fields);
    }


    public void putHeaders(HttpContent content,long contentLength, boolean etag)
    {
        HttpField lm = content.getLastModified();
        if (lm!=null)
            _fields.put(lm);

        if (contentLength==0)
        {
            _fields.put(content.getContentLength());
            _contentLength=content.getContentLengthValue();
        }
        else if (contentLength>0)
        {
            _fields.putLongField(HttpHeader.CONTENT_LENGTH,contentLength);
            _contentLength=contentLength;
        }

        HttpField ct=content.getContentType();
        if (ct!=null)
        {
            _fields.put(ct);
            _contentType=ct.getValue();
            _characterEncoding=content.getCharacterEncoding();
            _mimeType=content.getMimeType();
        }

        HttpField ce=content.getContentEncoding();
        if (ce!=null)
            _fields.put(ce);

        if (etag)
        {
            HttpField et = content.getETag();
            if (et!=null)
                _fields.put(et);
        }
    }

    public static void putHeaders(HttpServletResponse response, HttpContent content, long contentLength, boolean etag)
    {
        long lml=content.getResource().lastModified();
        if (lml>=0)
            response.setDateHeader(HttpHeader.LAST_MODIFIED.asString(),lml);

        if (contentLength==0)
            contentLength=content.getContentLengthValue();
        if (contentLength >=0)
        {
            if (contentLength<Integer.MAX_VALUE)
                response.setContentLength((int)contentLength);
            else
                response.setHeader(HttpHeader.CONTENT_LENGTH.asString(),Long.toString(contentLength));
        }

        String ct=content.getContentTypeValue();
        if (ct!=null && response.getContentType()==null)
            response.setContentType(ct);

        String ce=content.getContentEncodingValue();
        if (ce!=null)
            response.setHeader(HttpHeader.CONTENT_ENCODING.asString(),ce);

        if (etag)
        {
            String et=content.getETagValue();
            if (et!=null)
                response.setHeader(HttpHeader.ETAG.asString(),et);
        }
    }
}<|MERGE_RESOLUTION|>--- conflicted
+++ resolved
@@ -1157,12 +1157,7 @@
         
         _fields.clear();
 
-<<<<<<< HEAD
-        String connection = _channel.getRequest().getHeader(HttpHeader.CONNECTION.asString());
-
-=======
         String connection = _channel.getRequest().getHeader(HttpHeader.CONNECTION.asString());  
->>>>>>> e0a1a198
         if (connection != null)
         {
             for (String value: StringUtil.csvSplit(null,connection,0,connection.length()))
@@ -1190,21 +1185,6 @@
             }
         }
 
-<<<<<<< HEAD
-    public void reset(boolean preserveCookies)
-    {
-        if (!preserveCookies)
-            reset();
-        else
-        {
-            ArrayList<String> cookieValues = new ArrayList<>(5);
-            Enumeration<String> vals = _fields.getValues(HttpHeader.SET_COOKIE.asString());
-            while (vals.hasMoreElements())
-                cookieValues.add(vals.nextElement());
-            reset();
-            for (String v:cookieValues)
-                _fields.add(HttpHeader.SET_COOKIE, v);
-=======
         if (preserveCookies)
             cookies.forEach(f->_fields.add(f));
         else
@@ -1213,15 +1193,14 @@
             HttpSession session = request.getSession(false);
             if (session!=null && session.isNew())
             {
-                SessionManager sm = request.getSessionManager();
-                if (sm!=null)
+                SessionHandler sh = request.getSessionHandler();
+                if (sh!=null)
                 {
-                    HttpCookie c=sm.getSessionCookie(session,request.getContextPath(),request.isSecure());
+                    HttpCookie c=sh.getSessionCookie(session,request.getContextPath(),request.isSecure());
                     if (c!=null)
                         addCookie(c);
                 }
             }
->>>>>>> e0a1a198
         }
     }
 
