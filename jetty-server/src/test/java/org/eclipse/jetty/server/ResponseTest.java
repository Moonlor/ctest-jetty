//
// ========================================================================
// Copyright (c) 1995-2020 Mort Bay Consulting Pty Ltd and others.
//
// This program and the accompanying materials are made available under
// the terms of the Eclipse Public License 2.0 which is available at
// https://www.eclipse.org/legal/epl-2.0
//
// This Source Code may also be made available under the following
// Secondary Licenses when the conditions for such availability set
// forth in the Eclipse Public License, v. 2.0 are satisfied:
// the Apache License v2.0 which is available at
// https://www.apache.org/licenses/LICENSE-2.0
//
// SPDX-License-Identifier: EPL-2.0 OR Apache-2.0
// ========================================================================
//

package org.eclipse.jetty.server;

import java.io.IOException;
import java.io.InputStreamReader;
import java.io.LineNumberReader;
import java.io.PrintWriter;
import java.net.Inet4Address;
import java.net.InetAddress;
import java.net.InetSocketAddress;
import java.net.Socket;
import java.net.URLEncoder;
import java.net.UnknownHostException;
import java.nio.ByteBuffer;
import java.util.ArrayList;
import java.util.Collections;
import java.util.Enumeration;
import java.util.HashMap;
import java.util.Iterator;
import java.util.List;
import java.util.Locale;
import java.util.Map;
import java.util.stream.Stream;
import javax.servlet.RequestDispatcher;
import javax.servlet.ServletOutputStream;
import javax.servlet.http.Cookie;
import javax.servlet.http.HttpServletRequest;
import javax.servlet.http.HttpServletResponse;
import javax.servlet.http.HttpSession;

import org.eclipse.jetty.http.CookieCompliance;
import org.eclipse.jetty.http.HttpCookie;
import org.eclipse.jetty.http.HttpField;
import org.eclipse.jetty.http.HttpFields;
import org.eclipse.jetty.http.HttpHeader;
import org.eclipse.jetty.http.HttpURI;
import org.eclipse.jetty.http.HttpVersion;
import org.eclipse.jetty.http.MetaData;
import org.eclipse.jetty.http.MimeTypes;
import org.eclipse.jetty.io.AbstractEndPoint;
import org.eclipse.jetty.io.ByteArrayEndPoint;
import org.eclipse.jetty.server.handler.AbstractHandler;
import org.eclipse.jetty.server.handler.ContextHandler;
import org.eclipse.jetty.server.handler.ErrorHandler;
import org.eclipse.jetty.server.session.DefaultSessionCache;
import org.eclipse.jetty.server.session.DefaultSessionIdManager;
import org.eclipse.jetty.server.session.NullSessionDataStore;
import org.eclipse.jetty.server.session.Session;
import org.eclipse.jetty.server.session.SessionData;
import org.eclipse.jetty.server.session.SessionHandler;
import org.eclipse.jetty.util.BufferUtil;
import org.eclipse.jetty.util.Callback;
import org.eclipse.jetty.util.thread.Scheduler;
import org.eclipse.jetty.util.thread.TimerScheduler;
import org.hamcrest.Matchers;
import org.junit.jupiter.api.AfterEach;
import org.junit.jupiter.api.BeforeEach;
import org.junit.jupiter.api.Test;
import org.junit.jupiter.params.ParameterizedTest;
import org.junit.jupiter.params.provider.MethodSource;

import static java.nio.charset.StandardCharsets.UTF_8;
import static org.hamcrest.MatcherAssert.assertThat;
import static org.hamcrest.Matchers.containsInAnyOrder;
import static org.hamcrest.Matchers.containsString;
import static org.hamcrest.Matchers.hasItems;
import static org.hamcrest.Matchers.is;
import static org.hamcrest.Matchers.not;
import static org.hamcrest.Matchers.nullValue;
import static org.hamcrest.Matchers.startsWith;
import static org.junit.jupiter.api.Assertions.assertEquals;
import static org.junit.jupiter.api.Assertions.assertFalse;
import static org.junit.jupiter.api.Assertions.assertNotNull;
import static org.junit.jupiter.api.Assertions.assertNull;
import static org.junit.jupiter.api.Assertions.assertThrows;
import static org.junit.jupiter.api.Assertions.assertTrue;

// @checkstyle-disable-check : AvoidEscapedUnicodeCharactersCheck
public class ResponseTest
{
    static final InetSocketAddress LOCALADDRESS;

    static
    {
        InetAddress ip = null;
        try
        {
            ip = Inet4Address.getByName("127.0.0.42");
        }
        catch (UnknownHostException e)
        {
            e.printStackTrace();
        }
        finally
        {
            LOCALADDRESS = new InetSocketAddress(ip, 8888);
        }
    }

    private Server _server;
    private HttpChannel _channel;
    private ByteBuffer _content = BufferUtil.allocate(16 * 1024);

    @BeforeEach
    public void init() throws Exception
    {
        BufferUtil.clear(_content);

        _server = new Server();
        Scheduler scheduler = new TimerScheduler();
        HttpConfiguration config = new HttpConfiguration();
        LocalConnector connector = new LocalConnector(_server, null, scheduler, null, 1, new HttpConnectionFactory(config));
        _server.addConnector(connector);
        _server.setHandler(new DumpHandler());
        _server.start();

        AbstractEndPoint endp = new ByteArrayEndPoint(scheduler, 5000)
        {
            @Override
            public InetSocketAddress getLocalAddress()
            {
                return LOCALADDRESS;
            }
        };
        _channel = new HttpChannel(connector, new HttpConfiguration(), endp, new HttpTransport()
        {
            private Throwable _channelError;

            @Override
            public void send(MetaData.Request request, MetaData.Response response, ByteBuffer content, boolean lastContent, Callback callback)
            {
                if (BufferUtil.hasContent(content))
                    BufferUtil.append(_content, content);
                if (_channelError == null)
                    callback.succeeded();
                else
                    callback.failed(_channelError);
            }

            @Override
            public boolean isPushSupported()
            {
                return false;
            }

            @Override
            public void push(org.eclipse.jetty.http.MetaData.Request request)
            {
            }

            @Override
            public void onCompleted()
            {
            }

            @Override
            public void abort(Throwable failure)
            {
                _channelError = failure;
            }
        });
    }

    @AfterEach
    public void destroy() throws Exception
    {
        _server.stop();
        _server.join();
    }

    @SuppressWarnings("InjectedReferences") // to allow for invalid encoding strings in this testcase
    @Test
    public void testContentType() throws Exception
    {
        Response response = getResponse();

        assertNull(response.getContentType());

        response.setHeader("Content-Type", "text/something");
        assertEquals("text/something", response.getContentType());

        response.setContentType("foo/bar");
        assertEquals("foo/bar", response.getContentType());
        response.getWriter();
        assertEquals("foo/bar;charset=iso-8859-1", response.getContentType());
        response.setContentType("foo2/bar2");
        assertEquals("foo2/bar2;charset=iso-8859-1", response.getContentType());
        response.setHeader("name", "foo");

        Iterator<String> en = response.getHeaders("name").iterator();
        assertEquals("foo", en.next());
        assertFalse(en.hasNext());
        response.addHeader("name", "bar");
        en = response.getHeaders("name").iterator();
        assertEquals("foo", en.next());
        assertEquals("bar", en.next());
        assertFalse(en.hasNext());

        response.recycle();

        response.setContentType("text/html");
        assertEquals("text/html", response.getContentType());
        response.getWriter();
        assertEquals("text/html;charset=utf-8", response.getContentType());
        response.setContentType("foo2/bar2;charset=utf-8");
        assertEquals("foo2/bar2;charset=utf-8", response.getContentType());

        response.recycle();
        response.setContentType("text/xml;charset=ISO-8859-7");
        response.getWriter();
        assertEquals("text/xml;charset=ISO-8859-7", response.getContentType());
        response.setContentType("text/html;charset=UTF-8");
        assertEquals("text/html;charset=ISO-8859-7", response.getContentType());

        response.recycle();
        response.setContentType("text/html;charset=US-ASCII");
        response.getWriter();
        assertEquals("text/html;charset=US-ASCII", response.getContentType());

        response.recycle();
        response.setContentType("text/html; charset=UTF-8");
        response.getWriter();
        assertEquals("text/html;charset=utf-8", response.getContentType());

        response.recycle();
        response.setContentType("text/json");
        response.getWriter();
        assertEquals("text/json", response.getContentType());

        response.recycle();
        response.setContentType("text/json");
        response.setCharacterEncoding("UTF-8");
        response.getWriter();
        assertEquals("text/json;charset=utf-8", response.getContentType());

        response.recycle();
        response.setCharacterEncoding("xyz");
        response.setContentType("foo/bar");
        assertEquals("foo/bar;charset=xyz", response.getContentType());

        response.recycle();
        response.setContentType("foo/bar");
        response.setCharacterEncoding("xyz");
        assertEquals("foo/bar;charset=xyz", response.getContentType());

        response.recycle();
        response.setCharacterEncoding("xyz");
        response.setContentType("foo/bar;charset=abc");
        assertEquals("foo/bar;charset=abc", response.getContentType());

        response.recycle();
        response.setContentType("foo/bar;charset=abc");
        response.setCharacterEncoding("xyz");
        assertEquals("foo/bar;charset=xyz", response.getContentType());

        response.recycle();
        response.setCharacterEncoding("xyz");
        response.setContentType("foo/bar");
        response.setCharacterEncoding(null);
        assertEquals("foo/bar", response.getContentType());

        response.recycle();
        response.setCharacterEncoding("xyz");
        response.setCharacterEncoding(null);
        response.setContentType("foo/bar");
        assertEquals("foo/bar", response.getContentType());
        response.recycle();
        response.addHeader("Content-Type", "text/something");
        assertEquals("text/something", response.getContentType());

        response.recycle();
        response.addHeader("Content-Type", "application/json");
        response.getWriter();
        assertEquals("application/json", response.getContentType());
    }

    @Test
    public void testInferredCharset() throws Exception
    {
        // Inferred from encoding.properties
        Response response = getResponse();

        assertNull(response.getContentType());

        response.setHeader("Content-Type", "application/xhtml+xml");
        assertEquals("application/xhtml+xml", response.getContentType());
        response.getWriter();
        assertEquals("application/xhtml+xml;charset=utf-8", response.getContentType());
        assertEquals("utf-8", response.getCharacterEncoding());
    }

    @Test
    public void testAssumedCharset() throws Exception
    {
        Response response = getResponse();

        // Assumed from known types
        assertNull(response.getContentType());
        response.setHeader("Content-Type", "text/json");
        assertEquals("text/json", response.getContentType());
        response.getWriter();
        assertEquals("text/json", response.getContentType());
        assertEquals("utf-8", response.getCharacterEncoding());

        response.recycle();

        // Assumed from encoding.properties
        assertNull(response.getContentType());
        response.setHeader("Content-Type", "application/vnd.api+json");
        assertEquals("application/vnd.api+json", response.getContentType());
        response.getWriter();
        assertEquals("application/vnd.api+json", response.getContentType());
        assertEquals("utf-8", response.getCharacterEncoding());
    }

    @Test
    public void testStrangeContentType() throws Exception
    {
        Response response = getResponse();

        assertNull(response.getContentType());

        response.recycle();
        response.setContentType("text/html;charset=utf-8;charset=UTF-8");
        response.getWriter();
        assertEquals("text/html;charset=utf-8;charset=UTF-8", response.getContentType());
        assertEquals("utf-8", response.getCharacterEncoding().toLowerCase(Locale.ENGLISH));
    }

    @Test
    public void testLocale()
    {
        Response response = getResponse();

        ContextHandler context = new ContextHandler();
        context.addLocaleEncoding(Locale.ENGLISH.toString(), "ISO-8859-1");
        context.addLocaleEncoding(Locale.ITALIAN.toString(), "ISO-8859-2");
        response.getHttpChannel().getRequest().setContext(context.getServletContext(), "/");

        response.setLocale(java.util.Locale.ITALIAN);
        assertNull(response.getContentType());
        response.setContentType("text/plain");
        assertEquals("text/plain;charset=ISO-8859-2", response.getContentType());

        response.recycle();
        response.setContentType("text/plain");
        response.setCharacterEncoding("utf-8");
        response.setLocale(java.util.Locale.ITALIAN);
        assertEquals("text/plain;charset=utf-8", response.getContentType());
        assertTrue(response.toString().indexOf("charset=utf-8") > 0);
    }

    @Test
    public void testLocaleFormat() throws Exception
    {
        Response response = getResponse();

        ContextHandler context = new ContextHandler();
        context.addLocaleEncoding(Locale.ENGLISH.toString(), "ISO-8859-1");
        context.addLocaleEncoding(Locale.ITALIAN.toString(), "ISO-8859-2");
        response.getHttpChannel().getRequest().setContext(context.getServletContext(), "/");

        response.setLocale(java.util.Locale.ITALIAN);

        PrintWriter out = response.getWriter();

        out.format("TestA1 %,.2f%n", 1234567.89);
        out.format("TestA2 %,.2f%n", 1234567.89);

        out.format((java.util.Locale)null, "TestB1 %,.2f%n", 1234567.89);
        out.format((java.util.Locale)null, "TestB2 %,.2f%n", 1234567.89);

        out.format(Locale.ENGLISH, "TestC1 %,.2f%n", 1234567.89);
        out.format(Locale.ENGLISH, "TestC2 %,.2f%n", 1234567.89);

        out.format(Locale.ITALIAN, "TestD1 %,.2f%n", 1234567.89);
        out.format(Locale.ITALIAN, "TestD2 %,.2f%n", 1234567.89);

        out.close();

        /* Test A */
        assertThat(BufferUtil.toString(_content), Matchers.containsString("TestA1 1.234.567,89"));
        assertThat(BufferUtil.toString(_content), Matchers.containsString("TestA2 1.234.567,89"));

        /* Test B */
        assertThat(BufferUtil.toString(_content), Matchers.containsString("TestB1 1.234.567,89"));
        assertThat(BufferUtil.toString(_content), Matchers.containsString("TestB2 1.234.567,89"));

        /* Test C */
        assertThat(BufferUtil.toString(_content), Matchers.containsString("TestC1 1,234,567.89"));
        assertThat(BufferUtil.toString(_content), Matchers.containsString("TestC2 1,234,567.89"));

        /* Test D */
        assertThat(BufferUtil.toString(_content), Matchers.containsString("TestD1 1.234.567,89"));
        assertThat(BufferUtil.toString(_content), Matchers.containsString("TestD2 1.234.567,89"));
    }

    @Test
    public void testResponseCharacterEncoding() throws Exception
    {   
        _server.stop();
        ContextHandler handler = new CharEncodingContextHandler();
        _server.setHandler(handler);
        handler.setDefaultResponseCharacterEncoding("utf-16");
        handler.setHandler(new DumpHandler());
        _server.start();

        //test setting the default response character encoding
        Response response = getResponse();
        response.getHttpChannel().getRequest().setContext(handler.getServletContext(), "/");
        assertThat("utf-16", Matchers.equalTo(response.getCharacterEncoding()));

        _channel.getRequest().setContext(null, "/");
        response.recycle();
        
        //test that explicit overrides default
        response = getResponse();
        _channel.getRequest().setContext(handler.getServletContext(), "/");
        response.setCharacterEncoding("ascii");
        assertThat("ascii", Matchers.equalTo(response.getCharacterEncoding()));
        //getWriter should not change explicit character encoding
        response.getWriter();
        assertThat("ascii", Matchers.equalTo(response.getCharacterEncoding()));
        
        _channel.getRequest().setContext(null, "/");
        response.recycle();
        
        //test that assumed overrides default
        response = getResponse();
        _channel.getRequest().setContext(handler.getServletContext(), "/");
        response.setContentType("application/json");
        assertThat("utf-8", Matchers.equalTo(response.getCharacterEncoding()));
        response.getWriter();
        //getWriter should not have modified character encoding
        assertThat("utf-8", Matchers.equalTo(response.getCharacterEncoding()));
        
        _channel.getRequest().setContext(null, "/");
        response.recycle();
        
        //test that inferred overrides default
        response = getResponse();
        _channel.getRequest().setContext(handler.getServletContext(), "/");
        response.setContentType("application/xhtml+xml");
        assertThat("utf-8", Matchers.equalTo(response.getCharacterEncoding()));
        //getWriter should not have modified character encoding
        response.getWriter();
        assertThat("utf-8", Matchers.equalTo(response.getCharacterEncoding()));
        
        _channel.getRequest().setContext(null, "/");
        response.recycle();
        
        //test that without a default or any content type, use iso-8859-1
        response = getResponse();
        assertThat("iso-8859-1", Matchers.equalTo(response.getCharacterEncoding()));
        //getWriter should not have modified character encoding
        response.getWriter();
        assertThat("iso-8859-1", Matchers.equalTo(response.getCharacterEncoding()));
    }
    
    @Test
    public void testLocaleAndContentTypeEncoding() throws Exception
    {
        _server.stop();
        MimeTypes.getInferredEncodings().put("text/html", "iso-8859-1");
        ContextHandler handler = new ContextHandler();
        handler.addLocaleEncoding("ja", "euc-jp");
        handler.addLocaleEncoding("zh_CN", "gb18030");
        _server.setHandler(handler);
        handler.setHandler(new DumpHandler());
        _server.start();

        Response response = getResponse();
        response.getHttpChannel().getRequest().setContext(handler.getServletContext(), "/");
        
        response.setContentType("text/html");
        assertEquals("iso-8859-1", response.getCharacterEncoding());

        // setLocale should change character encoding based on
        // locale-encoding-mapping-list
        response.setLocale(Locale.JAPAN);
        assertEquals("euc-jp", response.getCharacterEncoding());

        // setLocale should change character encoding based on
        // locale-encoding-mapping-list
        response.setLocale(Locale.CHINA);
        assertEquals("gb18030", response.getCharacterEncoding());

        // setContentType here doesn't define character encoding
        response.setContentType("text/html");
        assertEquals("gb18030", response.getCharacterEncoding());

        // setCharacterEncoding should still be able to change encoding
        response.setCharacterEncoding("utf-8");
        assertEquals("utf-8", response.getCharacterEncoding());

        // setLocale should not override explicit character encoding request
        response.setLocale(Locale.JAPAN);
        assertEquals("utf-8", response.getCharacterEncoding());

        // setContentType should still be able to change encoding
        response.setContentType("text/html;charset=gb18030");
        assertEquals("gb18030", response.getCharacterEncoding());

        // setCharacterEncoding should still be able to change encoding
        response.setCharacterEncoding("utf-8");
        assertEquals("utf-8", response.getCharacterEncoding());

        // getWriter should freeze the character encoding
        PrintWriter pw = response.getWriter();
        assertEquals("utf-8", response.getCharacterEncoding());

        // setCharacterEncoding should no longer be able to change the encoding
        response.setCharacterEncoding("iso-8859-1");
        assertEquals("utf-8", response.getCharacterEncoding());

        // setLocale should not override explicit character encoding request
        response.setLocale(Locale.JAPAN);
        assertEquals("utf-8", response.getCharacterEncoding());
    }

    @Test
    public void testContentTypeCharacterEncoding() throws Exception
    {
        Response response = getResponse();

        response.setContentType("foo/bar");
        response.setCharacterEncoding("utf-8");
        assertEquals("foo/bar;charset=utf-8", response.getContentType());
        response.getWriter();
        assertEquals("foo/bar;charset=utf-8", response.getContentType());
        response.setContentType("foo2/bar2");
        assertEquals("foo2/bar2;charset=utf-8", response.getContentType());
        response.setCharacterEncoding("ISO-8859-1");
        assertEquals("foo2/bar2;charset=utf-8", response.getContentType());

        response.recycle();

        response.setContentType("text/html");
        response.setCharacterEncoding("UTF-8");
        assertEquals("text/html;charset=utf-8", response.getContentType());
        response.getWriter();
        assertEquals("text/html;charset=utf-8", response.getContentType());
        response.setContentType("text/xml");
        assertEquals("text/xml;charset=utf-8", response.getContentType());
        response.setCharacterEncoding("ISO-8859-1");
        assertEquals("text/xml;charset=utf-8", response.getContentType());
    }
    
    @Test
    public void testContentEncodingViaContentTypeChange() throws Exception
    {
        Response response = getResponse();
        response.setContentType("text/html;charset=Shift_Jis");
        assertEquals("Shift_Jis", response.getCharacterEncoding());
        
        response.setContentType("text/xml");
        assertEquals("Shift_Jis", response.getCharacterEncoding());
    }

    @Test
    public void testCharacterEncodingContentType() throws Exception
    {
        Response response = getResponse();
        response.setCharacterEncoding("utf-8");
        response.setContentType("foo/bar");
        assertEquals("foo/bar;charset=utf-8", response.getContentType());
        response.getWriter();
        assertEquals("foo/bar;charset=utf-8", response.getContentType());
        response.setContentType("foo2/bar2");
        assertEquals("foo2/bar2;charset=utf-8", response.getContentType());
        response.setCharacterEncoding("ISO-8859-1");
        assertEquals("foo2/bar2;charset=utf-8", response.getContentType());

        response.recycle();

        response.setCharacterEncoding("utf-8");
        response.setContentType("text/html");
        assertEquals("text/html;charset=utf-8", response.getContentType());
        response.getWriter();
        assertEquals("text/html;charset=utf-8", response.getContentType());
        response.setContentType("text/xml");
        assertEquals("text/xml;charset=utf-8", response.getContentType());
        response.setCharacterEncoding("iso-8859-1");
        assertEquals("text/xml;charset=utf-8", response.getContentType());
    }

    @Test
    public void testContentTypeWithCharacterEncoding() throws Exception
    {
        Response response = getResponse();

        response.setCharacterEncoding("utf16");
        response.setContentType("foo/bar; charset=UTF-8");
        assertEquals("foo/bar; charset=UTF-8", response.getContentType());
        response.getWriter();
        assertEquals("foo/bar; charset=UTF-8", response.getContentType());
        response.setContentType("foo2/bar2");
        assertEquals("foo2/bar2;charset=utf-8", response.getContentType());
        response.setCharacterEncoding("ISO-8859-1");
        assertEquals("foo2/bar2;charset=utf-8", response.getContentType());

        response.recycle();

        response.setCharacterEncoding("utf16");
        response.setContentType("text/html; charset=utf-8");
        assertEquals("text/html;charset=utf-8", response.getContentType());
        response.getWriter();
        assertEquals("text/html;charset=utf-8", response.getContentType());
        response.setContentType("text/xml");
        assertEquals("text/xml;charset=utf-8", response.getContentType());
        response.setCharacterEncoding("iso-8859-1");
        assertEquals("text/xml;charset=utf-8", response.getContentType());

        response.recycle();
        response.setCharacterEncoding("utf-16");
        response.setContentType("foo/bar");
        assertEquals("foo/bar;charset=utf-16", response.getContentType());
        response.getOutputStream();
        response.setCharacterEncoding("utf-8");
        assertEquals("foo/bar;charset=utf-8", response.getContentType());
        response.flushBuffer();
        response.setCharacterEncoding("utf-16");
        assertEquals("foo/bar;charset=utf-8", response.getContentType());
    }

    @Test
    public void testResetWithNewSession() throws Exception
    {
        Response response = getResponse();
        Request request = response.getHttpChannel().getRequest();

        SessionHandler sessionHandler = new SessionHandler();
        sessionHandler.setServer(_server);
        sessionHandler.setUsingCookies(true);
        sessionHandler.start();
        request.setSessionHandler(sessionHandler);
        HttpSession session = request.getSession(true);

        assertThat(session, not(nullValue()));
        assertTrue(session.isNew());

        HttpField setCookie = response.getHttpFields().getField(HttpHeader.SET_COOKIE);
        assertThat(setCookie, not(nullValue()));
        assertThat(setCookie.getValue(), startsWith("JSESSIONID"));
        assertThat(setCookie.getValue(), containsString(session.getId()));
        response.setHeader("Some", "Header");
        response.addCookie(new Cookie("Some", "Cookie"));
        response.getOutputStream().print("X");
        assertThat(response.getHttpFields().size(), is(4));

        response.reset();

        setCookie = response.getHttpFields().getField(HttpHeader.SET_COOKIE);
        assertThat(setCookie, not(nullValue()));
        assertThat(setCookie.getValue(), startsWith("JSESSIONID"));
        assertThat(setCookie.getValue(), containsString(session.getId()));
        assertThat(response.getHttpFields().size(), is(2));
        response.getWriter();
    }

    @Test
    public void testResetContentTypeWithoutCharacterEncoding() throws Exception
    {
        Response response = getResponse();

        response.setCharacterEncoding("utf-8");
        response.setContentType("wrong/answer");
        response.setContentType("foo/bar");
        assertEquals("foo/bar;charset=utf-8", response.getContentType());
        response.getWriter();
        response.setContentType("foo2/bar2");
        assertEquals("foo2/bar2;charset=utf-8", response.getContentType());
    }

    @Test
    public void testResetContentTypeWithCharacterEncoding() throws Exception
    {
        Response response = getResponse();

        response.setContentType("wrong/answer;charset=utf-8");
        response.setContentType("foo/bar");
        assertEquals("foo/bar;charset=utf-8", response.getContentType());
        response.setContentType("wrong/answer;charset=utf-8");
        response.getWriter();
        response.setContentType("foo2/bar2;charset=utf-16");
        assertEquals("foo2/bar2;charset=utf-8", response.getContentType());
    }

    @Test
    public void testPrintEmpty() throws Exception
    {
        Response response = getResponse();
        response.setCharacterEncoding(UTF_8.name());

        try (ServletOutputStream outputStream = response.getOutputStream())
        {
            outputStream.print("ABC");
            outputStream.print("");
            outputStream.println();
            outputStream.flush();
        }

        String expected = "ABC\r\n";
        assertEquals(expected, BufferUtil.toString(_content, UTF_8));
    }

    @Test
    public void testPrintln() throws Exception
    {
        Response response = getResponse();
        response.setCharacterEncoding(UTF_8.name());

        String expected = "";
        response.getOutputStream().print("ABC");
        expected += "ABC";
        response.getOutputStream().println("XYZ");
        expected += "XYZ\r\n";
        String s = "";
        for (int i = 0; i < 100; i++)
        {
            s += "\u20AC\u20AC\u20AC\u20AC\u20AC\u20AC\u20AC\u20AC\u20AC\u20AC";
        }
        response.getOutputStream().println(s);
        expected += s + "\r\n";

        response.getOutputStream().close();
        assertEquals(expected, BufferUtil.toString(_content, UTF_8));
    }

    @Test
    public void testContentTypeWithOther() throws Exception
    {
        Response response = getResponse();

        response.setContentType("foo/bar; other=xyz");
        assertEquals("foo/bar; other=xyz", response.getContentType());
        response.getWriter();
        assertEquals("foo/bar; other=xyz;charset=iso-8859-1", response.getContentType());
        response.setContentType("foo2/bar2");
        assertEquals("foo2/bar2;charset=iso-8859-1", response.getContentType());

        response.recycle();

        response.setCharacterEncoding("uTf-8");
        response.setContentType("text/html; other=xyz");
        assertEquals("text/html; other=xyz;charset=utf-8", response.getContentType());
        response.getWriter();
        assertEquals("text/html; other=xyz;charset=utf-8", response.getContentType());
        response.setContentType("text/xml");
        assertEquals("text/xml;charset=utf-8", response.getContentType());
    }

    @Test
    public void testContentTypeWithCharacterEncodingAndOther() throws Exception
    {
        Response response = getResponse();

        response.setCharacterEncoding("utf16");
        response.setContentType("foo/bar; charset=utf-8 other=xyz");
        assertEquals("foo/bar; charset=utf-8 other=xyz", response.getContentType());
        response.getWriter();
        assertEquals("foo/bar; charset=utf-8 other=xyz", response.getContentType());

        response.recycle();

        response.setCharacterEncoding("utf16");
        response.setContentType("text/html; other=xyz charset=utf-8");
        assertEquals("text/html; other=xyz charset=utf-8;charset=utf-16", response.getContentType());
        response.getWriter();
        assertEquals("text/html; other=xyz charset=utf-8;charset=utf-16", response.getContentType());

        response.recycle();

        response.setCharacterEncoding("utf16");
        response.setContentType("foo/bar; other=pq charset=utf-8 other=xyz");
        assertEquals("foo/bar; other=pq charset=utf-8 other=xyz;charset=utf-16", response.getContentType());
        response.getWriter();
        assertEquals("foo/bar; other=pq charset=utf-8 other=xyz;charset=utf-16", response.getContentType());
    }

    public static Stream<Object[]> sendErrorTestCodes()
    {
        List<Object[]> data = new ArrayList<>();
        data.add(new Object[]{404, null, "Not Found"});
        data.add(new Object[]{500, "Database Error", "Database Error"});
        data.add(new Object[]{406, "Super Nanny", "Super Nanny"});
        return data.stream();
    }

    @ParameterizedTest
    @MethodSource(value = "sendErrorTestCodes")
    public void testStatusCodes(int code, String message, String expectedMessage) throws Exception
    {
        Response response = getResponse();
        assertThat(response.getHttpChannel().getState().handling(), is(HttpChannelState.Action.DISPATCH));

        if (message == null)
            response.sendError(code);
        else
            response.sendError(code, message);

        assertTrue(response.getHttpOutput().isClosed());
        assertEquals(code, response.getStatus());
        assertEquals(null, response.getReason());

        response.setHeader("Should-Be-Ignored", "value");
        assertFalse(response.getHttpFields().contains("Should-Be-Ignored"));

        assertEquals(expectedMessage, response.getHttpChannel().getRequest().getAttribute(RequestDispatcher.ERROR_MESSAGE));
        assertThat(response.getHttpChannel().getState().unhandle(), is(HttpChannelState.Action.SEND_ERROR));
        assertThat(response.getHttpChannel().getState().unhandle(), is(HttpChannelState.Action.COMPLETE));
    }

    @ParameterizedTest
    @MethodSource(value = "sendErrorTestCodes")
    public void testStatusCodesNoErrorHandler(int code, String message, String expectedMessage) throws Exception
    {
        _server.removeBean(_server.getBean(ErrorHandler.class));
        testStatusCodes(code, message, expectedMessage);
    }

    @Test
    public void testWriteCheckError() throws Exception
    {
        Response response = getResponse();

        PrintWriter writer = response.getWriter();
        writer.println("test");
        writer.flush();
        assertFalse(writer.checkError());

        Throwable cause = new IOException("problem at mill");
        _channel.abort(cause);
        writer.println("test");
        assertTrue(writer.checkError());

        writer.println("test"); // this should not cause an Exception
        assertTrue(writer.checkError());
    }

    @Test
    public void testEncodeRedirect()
    {
        ContextHandler context = new ContextHandler("/path");
        Response response = getResponse();
        Request request = response.getHttpChannel().getRequest();
        request.setHttpURI(HttpURI.build(request.getHttpURI()).host("myhost").port(8888));
        request.setContext(context.getServletContext(), "/info");

        assertEquals("http://myhost:8888/path/info;param?query=0&more=1#target", response.encodeURL("http://myhost:8888/path/info;param?query=0&more=1#target"));

        request.setRequestedSessionId("12345");
        request.setRequestedSessionIdFromCookie(false);
        SessionHandler handler = new SessionHandler();
        DefaultSessionCache ss = new DefaultSessionCache(handler);
        NullSessionDataStore ds = new NullSessionDataStore();
        ss.setSessionDataStore(ds);
        DefaultSessionIdManager idMgr = new DefaultSessionIdManager(_server);
        idMgr.setWorkerName(null);
        handler.setSessionIdManager(idMgr);
        request.setSessionHandler(handler);
        TestSession tsession = new TestSession(handler, "12345");
        tsession.setExtendedId(handler.getSessionIdManager().getExtendedId("12345", null));
        request.setSession(tsession);

        handler.setCheckingRemoteSessionIdEncoding(false);

        assertEquals("http://myhost:8888/path/info;param;jsessionid=12345?query=0&more=1#target", response.encodeURL("http://myhost:8888/path/info;param?query=0&more=1#target"));
        assertEquals("http://other:8888/path/info;param;jsessionid=12345?query=0&more=1#target", response.encodeURL("http://other:8888/path/info;param?query=0&more=1#target"));
        assertEquals("http://myhost/path/info;param;jsessionid=12345?query=0&more=1#target", response.encodeURL("http://myhost/path/info;param?query=0&more=1#target"));
        assertEquals("http://myhost:8888/other/info;param;jsessionid=12345?query=0&more=1#target", response.encodeURL("http://myhost:8888/other/info;param?query=0&more=1#target"));

        handler.setCheckingRemoteSessionIdEncoding(true);
        assertEquals("http://myhost:8888/path/info;param;jsessionid=12345?query=0&more=1#target", response.encodeURL("http://myhost:8888/path/info;param?query=0&more=1#target"));
        assertEquals("http://other:8888/path/info;param?query=0&more=1#target", response.encodeURL("http://other:8888/path/info;param?query=0&more=1#target"));
        assertEquals("http://myhost/path/info;param?query=0&more=1#target", response.encodeURL("http://myhost/path/info;param?query=0&more=1#target"));
        assertEquals("http://myhost:8888/other/info;param?query=0&more=1#target", response.encodeURL("http://myhost:8888/other/info;param?query=0&more=1#target"));

        context = new ContextHandler("/");
        request.setContext(context.getServletContext(), "/");
        assertEquals("http://myhost:8888/;jsessionid=12345", response.encodeURL("http://myhost:8888"));
        assertEquals("https://myhost:8888/;jsessionid=12345", response.encodeURL("https://myhost:8888"));
        assertEquals("mailto:/foo", response.encodeURL("mailto:/foo"));
        assertEquals("http://myhost:8888/;jsessionid=12345", response.encodeURL("http://myhost:8888/"));
        assertEquals("http://myhost:8888/;jsessionid=12345", response.encodeURL("http://myhost:8888/;jsessionid=7777"));
        assertEquals("http://myhost:8888/;param;jsessionid=12345?query=0&more=1#target", response.encodeURL("http://myhost:8888/;param?query=0&more=1#target"));
        assertEquals("http://other:8888/path/info;param?query=0&more=1#target", response.encodeURL("http://other:8888/path/info;param?query=0&more=1#target"));
        handler.setCheckingRemoteSessionIdEncoding(false);
        assertEquals("/foo;jsessionid=12345", response.encodeURL("/foo"));
        assertEquals("/;jsessionid=12345", response.encodeURL("/"));
        assertEquals("/foo.html;jsessionid=12345#target", response.encodeURL("/foo.html#target"));
        assertEquals(";jsessionid=12345", response.encodeURL(""));

        request.setContext(null, "/");
        handler.setCheckingRemoteSessionIdEncoding(true);
        assertEquals("http://myhost:8888/;jsessionid=12345", response.encodeURL("http://myhost:8888"));
        assertEquals("https://myhost:8888/;jsessionid=12345", response.encodeURL("https://myhost:8888"));
        assertEquals("mailto:/foo", response.encodeURL("mailto:/foo"));
        assertEquals("http://myhost:8888/;jsessionid=12345", response.encodeURL("http://myhost:8888/"));
        assertEquals("http://myhost:8888/;jsessionid=12345", response.encodeURL("http://myhost:8888/;jsessionid=7777"));
        assertEquals("http://myhost:8888/;param;jsessionid=12345?query=0&more=1#target", response.encodeURL("http://myhost:8888/;param?query=0&more=1#target"));
        assertEquals("http://other:8888/path/info;param?query=0&more=1#target", response.encodeURL("http://other:8888/path/info;param?query=0&more=1#target"));
        handler.setCheckingRemoteSessionIdEncoding(false);
        assertEquals("/foo;jsessionid=12345", response.encodeURL("/foo"));
        assertEquals("/;jsessionid=12345", response.encodeURL("/"));
        assertEquals("/foo.html;jsessionid=12345#target", response.encodeURL("/foo.html#target"));
        assertEquals(";jsessionid=12345", response.encodeURL(""));
    }

    @Test
    public void testSendRedirect()
        throws Exception
    {
        // TODO parameterize
        String[][] tests = {
            // No cookie
            {
                "http://myhost:8888/other/location;jsessionid=12345?name=value",
                "http://myhost:8888/other/location;jsessionid=12345?name=value"
            },
            {"/other/location;jsessionid=12345?name=value", "http://@HOST@@PORT@/other/location;jsessionid=12345?name=value"},
            {"./location;jsessionid=12345?name=value", "http://@HOST@@PORT@/path/location;jsessionid=12345?name=value"},

            // From cookie
            {"/other/location", "http://@HOST@@PORT@/other/location"},
            {"/other/l%20cation", "http://@HOST@@PORT@/other/l%20cation"},
            {"location", "http://@HOST@@PORT@/path/location"},
            {"./location", "http://@HOST@@PORT@/path/location"},
            {"../location", "http://@HOST@@PORT@/location"},
            {"/other/l%20cation", "http://@HOST@@PORT@/other/l%20cation"},
            {"l%20cation", "http://@HOST@@PORT@/path/l%20cation"},
            {"./l%20cation", "http://@HOST@@PORT@/path/l%20cation"},
            {"../l%20cation", "http://@HOST@@PORT@/l%20cation"},
            {"../locati%C3%abn", "http://@HOST@@PORT@/locati%C3%abn"},
            {"../other%2fplace", "http://@HOST@@PORT@/other%2fplace"},
            {"http://somehost.com/other/location", "http://somehost.com/other/location"},
            };

        ContextHandler context = new ContextHandler("/path");
        int[] ports = new int[]{8080, 80};
        String[] hosts = new String[]{null, "myhost", "192.168.0.1", "0::1"};
        for (int port : ports)
        {
            for (String host : hosts)
            {
                for (int i = 0; i < tests.length; i++)
                {
                    // System.err.printf("%s %d %s%n",host,port,tests[i][0]);

                    Response response = getResponse();
                    Request request = response.getHttpChannel().getRequest();

                    HttpURI.Mutable uri = HttpURI.build(request.getHttpURI(),
                        "/path/info;param;jsessionid=12345?query=0&more=1#target");
                    uri.scheme("http");
                    if (host != null)
                        uri.host(host).port(port);
                    request.setHttpURI(uri);
                    request.setContext(context.getServletContext(), "/info");
                    request.setRequestedSessionId("12345");
                    request.setRequestedSessionIdFromCookie(i > 2);
                    SessionHandler handler = new SessionHandler();

                    NullSessionDataStore ds = new NullSessionDataStore();
                    DefaultSessionCache ss = new DefaultSessionCache(handler);
                    handler.setSessionCache(ss);
                    ss.setSessionDataStore(ds);
                    DefaultSessionIdManager idMgr = new DefaultSessionIdManager(_server);
                    idMgr.setWorkerName(null);
                    handler.setSessionIdManager(idMgr);
                    request.setSessionHandler(handler);
                    request.setSession(new TestSession(handler, "12345"));
                    handler.setCheckingRemoteSessionIdEncoding(false);

                    response.sendRedirect(tests[i][0]);

                    String location = response.getHeader("Location");

                    String expected = tests[i][1]
                        .replace("@HOST@", host == null ? request.getLocalAddr() : (host.contains(":") ? ("[" + host + "]") : host))
                        .replace("@PORT@", host == null ? ":8888" : (port == 80 ? "" : (":" + port)));
                    assertEquals(expected, location, "test-" + i + " " + host + ":" + port);
                    request.setContext(null, "/info");
                }
            }
        }
    }

    @Test
    public void testInvalidSendRedirect()
    {
        // Request is /path/info, so we need 3 ".." for an invalid redirect.
        Response response = getResponse();
        assertThrows(IllegalStateException.class, () -> response.sendRedirect("../../../invalid"));
    }

    @Test
    public void testSetBufferSizeAfterHavingWrittenContent() throws Exception
    {
        Response response = getResponse();
        response.setBufferSize(20 * 1024);
        response.getWriter().print("hello");

        assertThrows(IllegalStateException.class, () -> response.setBufferSize(21 * 1024));
    }

    @Test
    public void testZeroContent() throws Exception
    {
        Response response = getResponse();
        PrintWriter writer = response.getWriter();
        response.setContentLength(0);
        assertFalse(response.isCommitted());
        assertFalse(writer.checkError());
        writer.print("");
        // assertFalse(writer.checkError()); TODO check this
        assertTrue(response.isCommitted());
    }

    @Test
    public void testHead() throws Exception
    {
        Server server = new Server(0);
        try
        {
            server.setHandler(new AbstractHandler()
            {
                @Override
                public void handle(String target, Request baseRequest, HttpServletRequest request, HttpServletResponse response) throws IOException
                {
                    response.setStatus(200);
                    response.setContentType("text/plain");
                    PrintWriter w = response.getWriter();
                    w.flush();
                    w.println("Geht");
                    w.flush();
                    w.println("Doch");
                    w.flush();
                    ((Request)request).setHandled(true);
                }
            });
            server.start();

            try (Socket socket = new Socket("localhost", ((NetworkConnector)server.getConnectors()[0]).getLocalPort()))
            {
                socket.setSoTimeout(500000);
                socket.getOutputStream().write("HEAD / HTTP/1.1\r\nHost: localhost\r\n\r\n".getBytes());
                socket.getOutputStream().write("GET / HTTP/1.1\r\nHost: localhost\r\nConnection: close\r\n\r\n".getBytes());
                socket.getOutputStream().flush();

                LineNumberReader reader = new LineNumberReader(new InputStreamReader(socket.getInputStream()));
                String line = reader.readLine();
                assertThat(line, startsWith("HTTP/1.1 200 OK"));
                // look for blank line
                while (line != null && line.length() > 0)
                {
                    line = reader.readLine();
                }

                // Read the first line of the GET
                line = reader.readLine();
                assertThat(line, startsWith("HTTP/1.1 200 OK"));

                String last = null;
                while (line != null)
                {
                    last = line;
                    line = reader.readLine();
                }

                assertEquals("Doch", last);
            }
        }
        finally
        {
            server.stop();
        }
    }

    @Test
    public void testAddCookie()
    {
        Response response = getResponse();

        Cookie cookie = new Cookie("name", "value");
        cookie.setDomain("domain");
        cookie.setPath("/path");
        cookie.setSecure(true);
        cookie.setComment("comment__HTTP_ONLY__");

        response.addCookie(cookie);

        String set = response.getHttpFields().get("Set-Cookie");

        assertEquals("name=value; Path=/path; Domain=domain; Secure; HttpOnly", set);
    }

    @Test
    public void testAddCookieInInclude() throws Exception
    {
        Response response = getResponse();
        response.include();

        Cookie cookie = new Cookie("naughty", "value");
        cookie.setDomain("domain");
        cookie.setPath("/path");
        cookie.setSecure(true);
        cookie.setComment("comment__HTTP_ONLY__");

        response.addCookie(cookie);

        assertNull(response.getHttpFields().get("Set-Cookie"));
    }

    @Test
    public void testAddCookieSameSiteDefault() throws Exception
    {
        Response response = getResponse();
        TestServletContextHandler context = new TestServletContextHandler();
        _channel.getRequest().setContext(context.getServletContext(), "/");
        context.setAttribute(HttpCookie.SAME_SITE_DEFAULT_ATTRIBUTE, HttpCookie.SameSite.STRICT);
        Cookie cookie = new Cookie("name", "value");
        cookie.setDomain("domain");
        cookie.setPath("/path");
        cookie.setSecure(true);
        cookie.setComment("comment__HTTP_ONLY__");

        response.addCookie(cookie);
        String set = response.getHttpFields().get("Set-Cookie");
        assertEquals("name=value; Path=/path; Domain=domain; Secure; HttpOnly; SameSite=Strict", set);

        response.getHttpFields().remove("Set-Cookie");

        //test bad default samesite value
        context.setAttribute(HttpCookie.SAME_SITE_DEFAULT_ATTRIBUTE, "FooBar");

        assertThrows(IllegalStateException.class,
            () -> response.addCookie(cookie));
    }

    @Test
    public void testAddCookieComplianceRFC2965()
    {
        Response response = getResponse();
        response.getHttpChannel().getHttpConfiguration().setResponseCookieCompliance(CookieCompliance.RFC2965);

        Cookie cookie = new Cookie("name", "value");
        cookie.setDomain("domain");
        cookie.setPath("/path");
        cookie.setSecure(true);
        cookie.setComment("comment__HTTP_ONLY__");

        response.addCookie(cookie);

        String set = response.getHttpFields().get("Set-Cookie");

        assertEquals("name=value;Version=1;Path=/path;Domain=domain;Secure;HttpOnly;Comment=comment", set);
    }

    /**
     * Testing behavior documented in Chrome bug
     * https://bugs.chromium.org/p/chromium/issues/detail?id=700618
     */
    @Test
    public void testAddCookieJavaxServletHttp() throws Exception
    {
        Response response = getResponse();

        Cookie cookie = new Cookie("foo", URLEncoder.encode("bar;baz", UTF_8.toString()));
        cookie.setPath("/secure");

        response.addCookie(cookie);

        String set = response.getHttpFields().get("Set-Cookie");

        assertEquals("foo=bar%3Bbaz; Path=/secure", set);
    }

    /**
     * Testing behavior documented in Chrome bug
     * https://bugs.chromium.org/p/chromium/issues/detail?id=700618
     */
    @Test
    public void testAddCookieJavaNet() throws Exception
    {
        java.net.HttpCookie cookie = new java.net.HttpCookie("foo", URLEncoder.encode("bar;baz", UTF_8.toString()));
        cookie.setPath("/secure");

        assertEquals("foo=\"bar%3Bbaz\";$Path=\"/secure\"", cookie.toString());
    }

    @Test
    public void testResetContent() throws Exception
    {
        Response response = getResponse();

        Cookie cookie = new Cookie("name", "value");
        cookie.setDomain("domain");
        cookie.setPath("/path");
        cookie.setSecure(true);
        cookie.setComment("comment__HTTP_ONLY__");
        response.addCookie(cookie);

        Cookie cookie2 = new Cookie("name2", "value2");
        cookie2.setDomain("domain");
        cookie2.setPath("/path");
        response.addCookie(cookie2);

        response.setContentType("some/type");
        response.setContentLength(3);
        response.setHeader(HttpHeader.EXPIRES, "never");

        response.setHeader("SomeHeader", "SomeValue");

        response.getOutputStream();

        // reset the content
        response.resetContent();

        // check content is nulled
        assertThat(response.getContentType(), nullValue());
        assertThat(response.getContentLength(), is(-1L));
        assertThat(response.getHeader(HttpHeader.EXPIRES.asString()), nullValue());
        response.getWriter();

        // check arbitrary header still set
        assertThat(response.getHeader("SomeHeader"), is("SomeValue"));

        // check cookies are still there
        Enumeration<String> set = response.getHttpFields().getValues("Set-Cookie");

        assertNotNull(set);
        ArrayList<String> list = Collections.list(set);
        assertThat(list, containsInAnyOrder(
            "name=value; Path=/path; Domain=domain; Secure; HttpOnly",
            "name2=value2; Path=/path; Domain=domain"
        ));

        //get rid of the cookies
        response.reset();

        set = response.getHttpFields().getValues("Set-Cookie");
        assertFalse(set.hasMoreElements());
    }

    @Test
    public void testReplaceHttpCookie()
    {
        Response response = getResponse();

        response.replaceCookie(new HttpCookie("Foo", "123456"));
        response.replaceCookie(new HttpCookie("Foo", "123456", "A", "/path"));
        response.replaceCookie(new HttpCookie("Foo", "123456", "B", "/path"));

        response.replaceCookie(new HttpCookie("Bar", "123456"));
        response.replaceCookie(new HttpCookie("Bar", "123456", null, "/left"));
        response.replaceCookie(new HttpCookie("Bar", "123456", null, "/right"));

        response.replaceCookie(new HttpCookie("Bar", "value", null, "/right"));
        response.replaceCookie(new HttpCookie("Bar", "value", null, "/left"));
        response.replaceCookie(new HttpCookie("Bar", "value"));

        response.replaceCookie(new HttpCookie("Foo", "value", "B", "/path"));
        response.replaceCookie(new HttpCookie("Foo", "value", "A", "/path"));
        response.replaceCookie(new HttpCookie("Foo", "value"));

        String[] expected = new String[]{
            "Foo=value",
            "Foo=value; Path=/path; Domain=A",
            "Foo=value; Path=/path; Domain=B",
            "Bar=value",
            "Bar=value; Path=/left",
            "Bar=value; Path=/right"
        };

        List<String> actual = Collections.list(response.getHttpFields().getValues("Set-Cookie"));
        assertThat("HttpCookie order", actual, hasItems(expected));
    }

    @Test
    public void testReplaceHttpCookieSameSite()
    {
        Response response = getResponse();
        TestServletContextHandler context = new TestServletContextHandler();
        context.setAttribute(HttpCookie.SAME_SITE_DEFAULT_ATTRIBUTE, "LAX");
        _channel.getRequest().setContext(context.getServletContext(), "/");
        //replace with no prior does an add
        response.replaceCookie(new HttpCookie("Foo", "123456"));
        String set = response.getHttpFields().get("Set-Cookie");
        assertEquals("Foo=123456; SameSite=Lax", set);
        //check replacement
        response.replaceCookie(new HttpCookie("Foo", "other"));
        set = response.getHttpFields().get("Set-Cookie");
        assertEquals("Foo=other; SameSite=Lax", set);
    }

    @Test
    public void testReplaceParsedHttpCookie()
    {
        Response response = getResponse();

        response.addHeader(HttpHeader.SET_COOKIE.asString(), "Foo=123456");
        response.replaceCookie(new HttpCookie("Foo", "value"));
        List<String> actual = Collections.list(response.getHttpFields().getValues("Set-Cookie"));
        assertThat(actual, hasItems(new String[]{"Foo=value"}));

        response.setHeader(HttpHeader.SET_COOKIE, "Foo=123456; domain=Bah; Path=/path");
        response.replaceCookie(new HttpCookie("Foo", "other"));
        actual = Collections.list(response.getHttpFields().getValues("Set-Cookie"));
        assertThat(actual, hasItems(new String[]{"Foo=123456; domain=Bah; Path=/path", "Foo=other"}));

        response.replaceCookie(new HttpCookie("Foo", "replaced", "Bah", "/path"));
        actual = Collections.list(response.getHttpFields().getValues("Set-Cookie"));
        assertThat(actual, hasItems(new String[]{"Foo=replaced; Path=/path; Domain=Bah", "Foo=other"}));

        response.setHeader(HttpHeader.SET_COOKIE, "Foo=123456; domain=Bah; Expires=Thu, 01-Jan-1970 00:00:00 GMT; Max-Age=0; Secure; HttpOnly; Path=/path");
        response.replaceCookie(new HttpCookie("Foo", "replaced", "Bah", "/path"));
        actual = Collections.list(response.getHttpFields().getValues("Set-Cookie"));
        assertThat(actual, hasItems(new String[]{"Foo=replaced; Path=/path; Domain=Bah"}));
    }

    @Test
    public void testReplaceParsedHttpCookieSiteDefault()
    {
        Response response = getResponse();
        TestServletContextHandler context = new TestServletContextHandler();
        context.setAttribute(HttpCookie.SAME_SITE_DEFAULT_ATTRIBUTE, "LAX");
<<<<<<< HEAD
        _channel.getRequest().setContext(context.getServletContext(), "/");
        
=======
        _channel.getRequest().setContext(context.getServletContext());

>>>>>>> 3adec35c
        response.addHeader(HttpHeader.SET_COOKIE.asString(), "Foo=123456");
        response.replaceCookie(new HttpCookie("Foo", "value"));
        String set = response.getHttpFields().get("Set-Cookie");
        assertEquals("Foo=value; SameSite=Lax", set);
    }

    @Test
    public void testFlushAfterFullContent() throws Exception
    {
        Response response = getResponse();
        byte[] data = new byte[]{(byte)0xCA, (byte)0xFE};
        ServletOutputStream output = response.getOutputStream();
        response.setContentLength(data.length);
        // Write the whole content
        output.write(data);
        // Must not throw
        output.flush();
    }

    private Response getResponse()
    {
        _channel.recycle();
        _channel.getRequest().setMetaData(new MetaData.Request("GET", HttpURI.from("/path/info"), HttpVersion.HTTP_1_0, HttpFields.EMPTY));
        BufferUtil.clear(_content);
        return _channel.getResponse();
    }

    private static class TestSession extends Session
    {
        protected TestSession(SessionHandler handler, String id)
        {
            super(handler, new SessionData(id, "", "0.0.0.0", 0, 0, 0, 300));
        }
    }

    private static class TestServletContextHandler extends ContextHandler
    {
        private class Context extends ContextHandler.Context
        {
            private Map<String, Object> _attributes = new HashMap<>();

            @Override
            public Object getAttribute(String name)
            {
                return _attributes.get(name);
            }

            @Override
            public Enumeration<String> getAttributeNames()
            {
                return Collections.enumeration(_attributes.keySet());
            }

            @Override
            public void setAttribute(String name, Object object)
            {
                _attributes.put(name, object);
            }

            @Override
            public void removeAttribute(String name)
            {
                _attributes.remove(name);
            }
        }
    }
}<|MERGE_RESOLUTION|>--- conflicted
+++ resolved
@@ -414,7 +414,7 @@
 
     @Test
     public void testResponseCharacterEncoding() throws Exception
-    {   
+    {
         _server.stop();
         ContextHandler handler = new CharEncodingContextHandler();
         _server.setHandler(handler);
@@ -429,7 +429,7 @@
 
         _channel.getRequest().setContext(null, "/");
         response.recycle();
-        
+
         //test that explicit overrides default
         response = getResponse();
         _channel.getRequest().setContext(handler.getServletContext(), "/");
@@ -438,10 +438,10 @@
         //getWriter should not change explicit character encoding
         response.getWriter();
         assertThat("ascii", Matchers.equalTo(response.getCharacterEncoding()));
-        
+
         _channel.getRequest().setContext(null, "/");
         response.recycle();
-        
+
         //test that assumed overrides default
         response = getResponse();
         _channel.getRequest().setContext(handler.getServletContext(), "/");
@@ -450,10 +450,10 @@
         response.getWriter();
         //getWriter should not have modified character encoding
         assertThat("utf-8", Matchers.equalTo(response.getCharacterEncoding()));
-        
+
         _channel.getRequest().setContext(null, "/");
         response.recycle();
-        
+
         //test that inferred overrides default
         response = getResponse();
         _channel.getRequest().setContext(handler.getServletContext(), "/");
@@ -462,10 +462,10 @@
         //getWriter should not have modified character encoding
         response.getWriter();
         assertThat("utf-8", Matchers.equalTo(response.getCharacterEncoding()));
-        
+
         _channel.getRequest().setContext(null, "/");
         response.recycle();
-        
+
         //test that without a default or any content type, use iso-8859-1
         response = getResponse();
         assertThat("iso-8859-1", Matchers.equalTo(response.getCharacterEncoding()));
@@ -473,7 +473,7 @@
         response.getWriter();
         assertThat("iso-8859-1", Matchers.equalTo(response.getCharacterEncoding()));
     }
-    
+
     @Test
     public void testLocaleAndContentTypeEncoding() throws Exception
     {
@@ -488,7 +488,7 @@
 
         Response response = getResponse();
         response.getHttpChannel().getRequest().setContext(handler.getServletContext(), "/");
-        
+
         response.setContentType("text/html");
         assertEquals("iso-8859-1", response.getCharacterEncoding());
 
@@ -562,14 +562,14 @@
         response.setCharacterEncoding("ISO-8859-1");
         assertEquals("text/xml;charset=utf-8", response.getContentType());
     }
-    
+
     @Test
     public void testContentEncodingViaContentTypeChange() throws Exception
     {
         Response response = getResponse();
         response.setContentType("text/html;charset=Shift_Jis");
         assertEquals("Shift_Jis", response.getCharacterEncoding());
-        
+
         response.setContentType("text/xml");
         assertEquals("Shift_Jis", response.getCharacterEncoding());
     }
@@ -1342,13 +1342,8 @@
         Response response = getResponse();
         TestServletContextHandler context = new TestServletContextHandler();
         context.setAttribute(HttpCookie.SAME_SITE_DEFAULT_ATTRIBUTE, "LAX");
-<<<<<<< HEAD
         _channel.getRequest().setContext(context.getServletContext(), "/");
         
-=======
-        _channel.getRequest().setContext(context.getServletContext());
-
->>>>>>> 3adec35c
         response.addHeader(HttpHeader.SET_COOKIE.asString(), "Foo=123456");
         response.replaceCookie(new HttpCookie("Foo", "value"));
         String set = response.getHttpFields().get("Set-Cookie");
