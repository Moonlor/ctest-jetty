--- conflicted
+++ resolved
@@ -19,15 +19,10 @@
 import java.util.concurrent.Executor;
 import java.util.concurrent.atomic.AtomicBoolean;
 
-<<<<<<< HEAD
+import org.eclipse.jetty.util.annotation.ManagedAttribute;
+import org.eclipse.jetty.util.annotation.ManagedObject;
 import org.slf4j.Logger;
 import org.slf4j.LoggerFactory;
-=======
-import org.eclipse.jetty.util.annotation.ManagedAttribute;
-import org.eclipse.jetty.util.annotation.ManagedObject;
-import org.eclipse.jetty.util.log.Log;
-import org.eclipse.jetty.util.log.Logger;
->>>>>>> c9cd1e47
 
 /**
  * <p>A budget of required thread usage, used to warn or error for insufficient configured threads.</p>
@@ -37,11 +32,7 @@
 @ManagedObject
 public class ThreadPoolBudget
 {
-<<<<<<< HEAD
-    static final Logger LOG = LoggerFactory.getLogger(ThreadPoolBudget.class);
-=======
-    private static final Logger LOG = Log.getLogger(ThreadPoolBudget.class);
->>>>>>> c9cd1e47
+    private static final Logger LOG = LoggerFactory.getLogger(ThreadPoolBudget.class);
 
     public interface Lease extends Closeable
     {
