--- conflicted
+++ resolved
@@ -2077,13 +2077,10 @@
     @ManagedObject
     public static class Server extends SslContextFactory implements SniX509ExtendedKeyManager.SniSelector
     {
-<<<<<<< HEAD
         private boolean _needClientAuth;
         private boolean _wantClientAuth;
-=======
         private boolean _sniRequired;
         private SniX509ExtendedKeyManager.SniSelector _sniSelector;
->>>>>>> e09444ee
 
         public Server()
         {
