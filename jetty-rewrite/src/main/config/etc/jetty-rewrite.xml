--- conflicted
+++ resolved
@@ -8,10 +8,9 @@
   <Call name="insertHandler">
     <Arg>
       <New class="org.eclipse.jetty.rewrite.handler.RewriteHandler">
-<<<<<<< HEAD
-	    <Set name="rewriteRequestURI" property="jetty.rewrite.rewriteRequestURI"/>
-	    <Set name="rewritePathInfo" property="jetty.rewrite.rewritePathInfo"/>
-	    <Set name="originalPathAttribute" property="jetty.rewrite.originalPathAttribute"/>
+        <Set name="rewriteRequestURI" property="jetty.rewrite.rewriteRequestURI"/>
+        <Set name="rewritePathInfo" property="jetty.rewrite.rewritePathInfo"/>
+        <Set name="originalPathAttribute"><Property name="jetty.rewrite.originalPathAttribute" default="requestedPath"/></Set>
      
 	    <!-- Set DispatcherTypes  -->
 	    <Set name="dispatcherTypes">
@@ -20,27 +19,6 @@
 	        <Item><Call class="jakarta.servlet.DispatcherType" name="valueOf"><Arg>ASYNC</Arg></Call></Item>
 	      </Array>
     	</Set>
-=======
-        <Set name="rewriteRequestURI" property="jetty.rewrite.rewriteRequestURI" />
-        <Set name="rewritePathInfo" property="jetty.rewrite.rewritePathInfo" />
-        <Set name="originalPathAttribute"><Property name="jetty.rewrite.originalPathAttribute" default="requestedPath"/></Set>
-
-        <!-- Set DispatcherTypes  -->
-        <Set name="dispatcherTypes">
-          <Array type="javax.servlet.DispatcherType">
-            <Item>
-              <Call class="javax.servlet.DispatcherType" name="valueOf">
-                <Arg>REQUEST</Arg>
-              </Call>
-            </Item>
-            <Item>
-              <Call class="javax.servlet.DispatcherType" name="valueOf">
-                <Arg>ASYNC</Arg>
-              </Call>
-            </Item>
-          </Array>
-        </Set>
->>>>>>> 103e1d95
 
         <Get id="Rewrite" name="ruleContainer" />
         <!-- see rewrite-rules.xml in $JETTY_BASE for how to add a rule(s) -->
