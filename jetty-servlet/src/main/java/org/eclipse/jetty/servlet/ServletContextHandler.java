//
//  ========================================================================
//  Copyright (c) 1995-2019 Mort Bay Consulting Pty. Ltd.
//  ------------------------------------------------------------------------
//  All rights reserved. This program and the accompanying materials
//  are made available under the terms of the Eclipse Public License v1.0
//  and Apache License v2.0 which accompanies this distribution.
//
//      The Eclipse Public License is available at
//      http://www.eclipse.org/legal/epl-v10.html
//
//      The Apache License v2.0 is available at
//      http://www.opensource.org/licenses/apache2.0.php
//
//  You may elect to redistribute this code under either of these licenses.
//  ========================================================================
//

package org.eclipse.jetty.servlet;

import java.util.ArrayList;
import java.util.Arrays;
import java.util.Collection;
import java.util.Collections;
import java.util.EnumSet;
import java.util.EventListener;
import java.util.HashMap;
import java.util.HashSet;
import java.util.List;
import java.util.Map;
import java.util.Set;
import javax.servlet.DispatcherType;
import javax.servlet.Filter;
import javax.servlet.FilterRegistration;
import javax.servlet.RequestDispatcher;
import javax.servlet.Servlet;
import javax.servlet.ServletContext;
import javax.servlet.ServletContextEvent;
import javax.servlet.ServletContextListener;
import javax.servlet.ServletException;
import javax.servlet.ServletRegistration;
import javax.servlet.ServletSecurityElement;
import javax.servlet.SessionCookieConfig;
import javax.servlet.SessionTrackingMode;
import javax.servlet.descriptor.JspConfigDescriptor;
import javax.servlet.descriptor.JspPropertyGroupDescriptor;
import javax.servlet.descriptor.TaglibDescriptor;
import javax.servlet.http.HttpSessionActivationListener;
import javax.servlet.http.HttpSessionAttributeListener;
import javax.servlet.http.HttpSessionBindingListener;
import javax.servlet.http.HttpSessionIdListener;
import javax.servlet.http.HttpSessionListener;

import org.eclipse.jetty.security.ConstraintAware;
import org.eclipse.jetty.security.ConstraintMapping;
import org.eclipse.jetty.security.ConstraintSecurityHandler;
import org.eclipse.jetty.security.SecurityHandler;
import org.eclipse.jetty.server.Dispatcher;
import org.eclipse.jetty.server.Handler;
import org.eclipse.jetty.server.HandlerContainer;
import org.eclipse.jetty.server.handler.ContextHandler;
import org.eclipse.jetty.server.handler.ErrorHandler;
import org.eclipse.jetty.server.handler.HandlerCollection;
import org.eclipse.jetty.server.handler.HandlerWrapper;
import org.eclipse.jetty.server.handler.gzip.GzipHandler;
import org.eclipse.jetty.server.session.SessionHandler;
import org.eclipse.jetty.util.DecoratedObjectFactory;
import org.eclipse.jetty.util.DeprecationWarning;
import org.eclipse.jetty.util.StringUtil;
import org.eclipse.jetty.util.annotation.ManagedAttribute;
import org.eclipse.jetty.util.annotation.ManagedObject;
import org.eclipse.jetty.util.component.LifeCycle;
import org.eclipse.jetty.util.log.Log;
import org.eclipse.jetty.util.log.Logger;

/**
 * Servlet Context.
 * <p>
 * This extension to the ContextHandler allows for
 * simple construction of a context with ServletHandler and optionally
 * session and security handlers, et.
 * <pre>
 *   new ServletContext("/context",Context.SESSIONS|Context.NO_SECURITY);
 * </pre>
 * <p>
 * This class should have been called ServletContext, but this would have
 * cause confusion with {@link ServletContext}.
 */
@ManagedObject("Servlet Context Handler")
public class ServletContextHandler extends ContextHandler
{
    private static final Logger LOG = Log.getLogger(ServletContextHandler.class);

    public static final int SESSIONS = 1;
    public static final int SECURITY = 2;
    public static final int GZIP = 4;
    public static final int NO_SESSIONS = 0;
    public static final int NO_SECURITY = 0;

    public static ServletContextHandler getServletContextHandler(ServletContext servletContext, String purpose)
    {
        ContextHandler contextHandler = ContextHandler.getContextHandler(servletContext);
        if (contextHandler == null)
            throw new IllegalStateException("No Jetty ContextHandler, " + purpose + " unavailable");

        if (!(contextHandler instanceof ServletContextHandler))
            throw new IllegalStateException("No Jetty ServletContextHandler, " + purpose + " unavailable");

        return (ServletContextHandler)contextHandler;
    }

    public static ServletContextHandler getServletContextHandler(ServletContext context)
    {
        ContextHandler handler = getContextHandler(context);
        if (handler == null)
            return null;
        if (handler instanceof ServletContextHandler)
            return (ServletContextHandler)handler;
        return null;
    }

    public interface ServletContainerInitializerCaller extends LifeCycle {}

    ;

    protected final DecoratedObjectFactory _objFactory;
    protected Class<? extends SecurityHandler> _defaultSecurityHandlerClass = org.eclipse.jetty.security.ConstraintSecurityHandler.class;
    protected SessionHandler _sessionHandler;
    protected SecurityHandler _securityHandler;
    protected ServletHandler _servletHandler;
    protected GzipHandler _gzipHandler;
    protected int _options;
    protected JspConfigDescriptor _jspConfig;

    private boolean _startListeners;

    public ServletContextHandler()
    {
        this(null, null, null, null, null);
    }

    public ServletContextHandler(int options)
    {
        this(null, null, options);
    }

    public ServletContextHandler(HandlerContainer parent, String contextPath)
    {
        this(parent, contextPath, null, null, null, null);
    }

    public ServletContextHandler(HandlerContainer parent, String contextPath, int options)
    {
        this(parent, contextPath, null, null, null, null, options);
    }

    public ServletContextHandler(HandlerContainer parent, String contextPath, boolean sessions, boolean security)
    {
        this(parent, contextPath, (sessions ? SESSIONS : 0) | (security ? SECURITY : 0));
    }

    public ServletContextHandler(HandlerContainer parent, SessionHandler sessionHandler, SecurityHandler securityHandler, ServletHandler servletHandler, ErrorHandler errorHandler)
    {
        this(parent, null, sessionHandler, securityHandler, servletHandler, errorHandler);
    }

    public ServletContextHandler(HandlerContainer parent, String contextPath, SessionHandler sessionHandler, SecurityHandler securityHandler, ServletHandler servletHandler, ErrorHandler errorHandler)
    {
        this(parent, contextPath, sessionHandler, securityHandler, servletHandler, errorHandler, 0);
    }

    public ServletContextHandler(HandlerContainer parent, String contextPath, SessionHandler sessionHandler, SecurityHandler securityHandler, ServletHandler servletHandler, ErrorHandler errorHandler, int options)
    {
        super(null, parent, contextPath);
        _options = options;
        _scontext = new Context();
        _sessionHandler = sessionHandler;
        _securityHandler = securityHandler;
        _servletHandler = servletHandler;

        _objFactory = new DecoratedObjectFactory();
        _objFactory.addDecorator(new DeprecationWarning());

        // Link the handlers
        relinkHandlers();

        if (errorHandler != null)
            setErrorHandler(errorHandler);
    }

    protected void setParent(HandlerContainer parent)
    {
        if (parent instanceof HandlerWrapper)
            ((HandlerWrapper)parent).setHandler(this);
        else if (parent instanceof HandlerCollection)
            ((HandlerCollection)parent).addHandler(this);
    }

    /**
     * Add EventListener
     * Adds an EventListener to the list. @see org.eclipse.jetty.server.handler.ContextHandler#addEventListener().
     * Also adds any listeners that are session related to the SessionHandler.
     *
     * @param listener the listener to add
     */
    @Override
    public void addEventListener(EventListener listener)
    {
        super.addEventListener(listener);
        if ((listener instanceof HttpSessionActivationListener) ||
            (listener instanceof HttpSessionAttributeListener) ||
            (listener instanceof HttpSessionBindingListener) ||
            (listener instanceof HttpSessionListener) ||
            (listener instanceof HttpSessionIdListener))
        {
            if (_sessionHandler != null)
                _sessionHandler.addEventListener(listener);
        }
    }

    @Override
    public void setHandler(Handler handler)
    {
        if (handler != null)
            LOG.warn("ServletContextHandler.setHandler should not be called directly. Use insertHandler or setSessionHandler etc.");
        super.setHandler(handler);
    }

    private void doSetHandler(HandlerWrapper wrapper, Handler handler)
    {
        if (wrapper == this)
            super.setHandler(handler);
        else
            wrapper.setHandler(handler);
    }

    private void relinkHandlers()
    {
        HandlerWrapper handler = this;

        // link session handler
        if (getSessionHandler() != null)
        {

            while (!(handler.getHandler() instanceof SessionHandler) &&
                !(handler.getHandler() instanceof SecurityHandler) &&
                !(handler.getHandler() instanceof GzipHandler) &&
                !(handler.getHandler() instanceof ServletHandler) &&
                handler.getHandler() instanceof HandlerWrapper)
            {
                handler = (HandlerWrapper)handler.getHandler();
            }

            if (handler.getHandler() != _sessionHandler)
                doSetHandler(handler, _sessionHandler);
            handler = _sessionHandler;
        }

        // link security handler
        if (getSecurityHandler() != null)
        {
            while (!(handler.getHandler() instanceof SecurityHandler) &&
                !(handler.getHandler() instanceof GzipHandler) &&
                !(handler.getHandler() instanceof ServletHandler) &&
                handler.getHandler() instanceof HandlerWrapper)
            {
                handler = (HandlerWrapper)handler.getHandler();
            }

            if (handler.getHandler() != _securityHandler)
                doSetHandler(handler, _securityHandler);
            handler = _securityHandler;
        }

        // link gzip handler
        if (getGzipHandler() != null)
        {
            while (!(handler.getHandler() instanceof GzipHandler) &&
                !(handler.getHandler() instanceof ServletHandler) &&
                handler.getHandler() instanceof HandlerWrapper)
            {
                handler = (HandlerWrapper)handler.getHandler();
            }

            if (handler.getHandler() != _gzipHandler)
                doSetHandler(handler, _gzipHandler);
            handler = _gzipHandler;
        }

        // link servlet handler
        if (getServletHandler() != null)
        {
            while (!(handler.getHandler() instanceof ServletHandler) &&
                handler.getHandler() instanceof HandlerWrapper)
            {
                handler = (HandlerWrapper)handler.getHandler();
            }

            if (handler.getHandler() != _servletHandler)
                doSetHandler(handler, _servletHandler);
            handler = _servletHandler;
        }
    }

    @Override
    protected void doStart() throws Exception
    {
        getServletContext().setAttribute(DecoratedObjectFactory.ATTR, _objFactory);
        super.doStart();
    }

    /**
     * @see org.eclipse.jetty.server.handler.ContextHandler#doStop()
     */
    @Override
    protected void doStop() throws Exception
    {
        super.doStop();
        _objFactory.clear();
        getServletContext().removeAttribute(DecoratedObjectFactory.ATTR);
    }

    /**
     * Get the defaultSecurityHandlerClass.
     *
     * @return the defaultSecurityHandlerClass
     */
    public Class<? extends SecurityHandler> getDefaultSecurityHandlerClass()
    {
        return _defaultSecurityHandlerClass;
    }

    /**
     * Set the defaultSecurityHandlerClass.
     *
     * @param defaultSecurityHandlerClass the defaultSecurityHandlerClass to set
     */
    public void setDefaultSecurityHandlerClass(Class<? extends SecurityHandler> defaultSecurityHandlerClass)
    {
        _defaultSecurityHandlerClass = defaultSecurityHandlerClass;
    }

    protected SessionHandler newSessionHandler()
    {
        return new SessionHandler();
    }

    protected SecurityHandler newSecurityHandler()
    {
        try
        {
            return _defaultSecurityHandlerClass.getDeclaredConstructor().newInstance();
        }
        catch (Exception e)
        {
            throw new IllegalStateException(e);
        }
    }

    protected ServletHandler newServletHandler()
    {
        return new ServletHandler();
    }

    /**
     * Finish constructing handlers and link them together.
     *
     * @see org.eclipse.jetty.server.handler.ContextHandler#startContext()
     */
    @Override
    protected void startContext() throws Exception
    {
        ServletContainerInitializerCaller sciBean = getBean(ServletContainerInitializerCaller.class);
        if (sciBean != null)
            sciBean.start();

        if (_servletHandler != null)
        {
            //Ensure listener instances are created, added to ContextHandler
            if (_servletHandler.getListeners() != null)
            {
                for (ListenerHolder holder : _servletHandler.getListeners())
                {
                    holder.start();
                }
            }
        }

        _startListeners = true;
        super.startContext();

        // OK to Initialize servlet handler now that all relevant object trees have been started
        if (_servletHandler != null)
            _servletHandler.initialize();
    }

    @Override
    protected void stopContext() throws Exception
    {
        _startListeners = false;
        super.stopContext();
    }

    /**
     * @return Returns the securityHandler.
     */
    @ManagedAttribute(value = "context security handler", readonly = true)
    public SecurityHandler getSecurityHandler()
    {
        if (_securityHandler == null && (_options & SECURITY) != 0 && !isStarted())
            _securityHandler = newSecurityHandler();

        return _securityHandler;
    }

    /**
     * @return Returns the servletHandler.
     */
    @ManagedAttribute(value = "context servlet handler", readonly = true)
    public ServletHandler getServletHandler()
    {
        if (_servletHandler == null && !isStarted())
            _servletHandler = newServletHandler();
        return _servletHandler;
    }

    /**
     * @return Returns the sessionHandler.
     */
    @ManagedAttribute(value = "context session handler", readonly = true)
    public SessionHandler getSessionHandler()
    {
        if (_sessionHandler == null && (_options & SESSIONS) != 0 && !isStarted())
            _sessionHandler = newSessionHandler();
        return _sessionHandler;
    }

    /**
     * @return Returns the gzipHandler.
     */
    @ManagedAttribute(value = "context gzip handler", readonly = true)
    public GzipHandler getGzipHandler()
    {
        if (_gzipHandler == null && (_options & GZIP) != 0 && !isStarted())
            _gzipHandler = new GzipHandler();
        return _gzipHandler;
    }

    /**
     * Convenience method to add a servlet.
     *
     * @param className the servlet class name
     * @param pathSpec the path spec to map servlet to
     * @return the ServletHolder for the added servlet
     */
    public ServletHolder addServlet(String className, String pathSpec)
    {
        return getServletHandler().addServletWithMapping(className, pathSpec);
    }

    /**
     * Convenience method to add a servlet.
     *
     * @param servlet the servlet class
     * @param pathSpec the path spec to map servlet to
     * @return the ServletHolder for the added servlet
     */
    public ServletHolder addServlet(Class<? extends Servlet> servlet, String pathSpec)
    {
        return getServletHandler().addServletWithMapping(servlet, pathSpec);
    }

    /**
     * Convenience method to add a servlet.
     *
     * @param servlet the servlet holder
     * @param pathSpec the path spec
     */
    public void addServlet(ServletHolder servlet, String pathSpec)
    {
        getServletHandler().addServletWithMapping(servlet, pathSpec);
    }

    /**
     * Convenience method to add a filter
     *
     * @param holder the filter holder
     * @param pathSpec the path spec
     * @param dispatches the dispatcher types for this filter
     */
    public void addFilter(FilterHolder holder, String pathSpec, EnumSet<DispatcherType> dispatches)
    {
        getServletHandler().addFilterWithMapping(holder, pathSpec, dispatches);
    }

    /**
     * Convenience method to add a filter
     *
     * @param filterClass the filter class
     * @param pathSpec the path spec
     * @param dispatches the dispatcher types for this filter
     * @return the FilterHolder that was created
     */
    public FilterHolder addFilter(Class<? extends Filter> filterClass, String pathSpec, EnumSet<DispatcherType> dispatches)
    {
        return getServletHandler().addFilterWithMapping(filterClass, pathSpec, dispatches);
    }

    /**
     * Convenience method to add a filter
     *
     * @param filterClass the filter class name
     * @param pathSpec the path spec
     * @param dispatches the dispatcher types for this filter
     * @return the FilterHolder that was created
     */
    public FilterHolder addFilter(String filterClass, String pathSpec, EnumSet<DispatcherType> dispatches)
    {
        return getServletHandler().addFilterWithMapping(filterClass, pathSpec, dispatches);
    }

    /**
     * notification that a ServletRegistration has been created so we can track the annotations
     *
     * @param holder new holder created through the api.
     * @return the ServletRegistration.Dynamic
     */
    protected ServletRegistration.Dynamic dynamicHolderAdded(ServletHolder holder)
    {
        return holder.getRegistration();
    }

    /**
     * delegate for ServletContext.declareRole method
     *
     * @param roleNames role names to add
     */
    protected void addRoles(String... roleNames)
    {
        //Get a reference to the SecurityHandler, which must be ConstraintAware
        if (_securityHandler != null && _securityHandler instanceof ConstraintAware)
        {
            HashSet<String> union = new HashSet<String>();
            Set<String> existing = ((ConstraintAware)_securityHandler).getRoles();
            if (existing != null)
                union.addAll(existing);
            union.addAll(Arrays.asList(roleNames));
            ((ConstraintSecurityHandler)_securityHandler).setRoles(union);
        }
    }

    /**
     * Delegate for ServletRegistration.Dynamic.setServletSecurity method
     *
     * @param registration ServletRegistration.Dynamic instance that setServletSecurity was called on
     * @param servletSecurityElement new security info
     * @return the set of exact URL mappings currently associated with the registration that are also present in the web.xml
     * security constraints and thus will be unaffected by this call.
     */
    public Set<String> setServletSecurity(ServletRegistration.Dynamic registration, ServletSecurityElement servletSecurityElement)
    {
        //Default implementation is to just accept them all. If using a webapp, then this behaviour is overridden in WebAppContext.setServletSecurity       
        Collection<String> pathSpecs = registration.getMappings();
        if (pathSpecs != null)
        {
            for (String pathSpec : pathSpecs)
            {
                List<ConstraintMapping> mappings = ConstraintSecurityHandler.createConstraintsWithMappingsForPath(registration.getName(), pathSpec, servletSecurityElement);
                for (ConstraintMapping m : mappings)
                {
                    ((ConstraintAware)getSecurityHandler()).addConstraintMapping(m);
                }
            }
        }
        return Collections.emptySet();
    }

    @Override
    public void callContextInitialized(ServletContextListener l, ServletContextEvent e)
    {
        try
        {
            //toggle state of the dynamic API so that the listener cannot use it
            if (isProgrammaticListener(l))
                this.getServletContext().setEnabled(false);

            super.callContextInitialized(l, e);
        }
        finally
        {
            //untoggle the state of the dynamic API
            this.getServletContext().setEnabled(true);
        }
    }

    @Override
    public void callContextDestroyed(ServletContextListener l, ServletContextEvent e)
    {
        super.callContextDestroyed(l, e);
    }

    private void replaceHandler(HandlerWrapper handler, HandlerWrapper replacement)
    {
        if (isStarted())
            throw new IllegalStateException("STARTED");

        Handler next = null;
        if (handler != null)
        {
            next = handler.getHandler();
            handler.setHandler(null);

            HandlerWrapper wrapper = this;
            while (wrapper != null)
            {
                if (wrapper.getHandler() == handler)
                {
                    doSetHandler(wrapper, replacement);
                    break;
                }

                wrapper = (wrapper.getHandler() instanceof HandlerWrapper) ? (HandlerWrapper)wrapper.getHandler() : null;
            }
        }

        if (next != null && replacement.getHandler() == null)
            replacement.setHandler(next);
    }

    /**
     * @param sessionHandler The sessionHandler to set.
     */
    public void setSessionHandler(SessionHandler sessionHandler)
    {
        replaceHandler(_sessionHandler, sessionHandler);
        _sessionHandler = sessionHandler;
        relinkHandlers();
    }

    /**
     * @param securityHandler The {@link SecurityHandler} to set on this context.
     */
    public void setSecurityHandler(SecurityHandler securityHandler)
    {
        replaceHandler(_securityHandler, securityHandler);
        _securityHandler = securityHandler;
        relinkHandlers();
    }

    /**
     * @param gzipHandler The {@link GzipHandler} to set on this context.
     */
    public void setGzipHandler(GzipHandler gzipHandler)
    {
        replaceHandler(_gzipHandler, gzipHandler);
        _gzipHandler = gzipHandler;
        relinkHandlers();
    }

    /**
     * @param servletHandler The servletHandler to set.
     */
    public void setServletHandler(ServletHandler servletHandler)
    {
        replaceHandler(_servletHandler, servletHandler);
        _servletHandler = servletHandler;
        relinkHandlers();
    }

    /**
     * Insert a HandlerWrapper before the first Session,Security or ServletHandler
     * but after any other HandlerWrappers.
     */
    @Override
    public void insertHandler(HandlerWrapper handler)
    {
        if (handler instanceof SessionHandler)
            setSessionHandler((SessionHandler)handler);
        else if (handler instanceof SecurityHandler)
            setSecurityHandler((SecurityHandler)handler);
        else if (handler instanceof GzipHandler)
            setGzipHandler((GzipHandler)handler);
        else if (handler instanceof ServletHandler)
            setServletHandler((ServletHandler)handler);
        else
        {
            HandlerWrapper tail = handler;
            while (tail.getHandler() instanceof HandlerWrapper)
            {
                tail = (HandlerWrapper)tail.getHandler();
            }
            if (tail.getHandler() != null)
                throw new IllegalArgumentException("bad tail of inserted wrapper chain");

            // Skip any injected handlers
            HandlerWrapper h = this;
            while (h.getHandler() instanceof HandlerWrapper)
            {
                HandlerWrapper wrapper = (HandlerWrapper)h.getHandler();
                if (wrapper instanceof SessionHandler ||
                    wrapper instanceof SecurityHandler ||
                    wrapper instanceof ServletHandler)
                    break;
                h = wrapper;
            }

            Handler next = h.getHandler();
            doSetHandler(h, handler);
            doSetHandler(tail, next);
        }
        relinkHandlers();
    }

    /**
     * The DecoratedObjectFactory for use by IoC containers (weld / spring / etc)
     *
     * @return The DecoratedObjectFactory
     */
    public DecoratedObjectFactory getObjectFactory()
    {
        return _objFactory;
    }

    void destroyServlet(Servlet servlet)
    {
        _objFactory.destroy(servlet);
    }

    void destroyFilter(Filter filter)
    {
        _objFactory.destroy(filter);
    }

<<<<<<< HEAD
=======
    void destroyListener(EventListener listener)
    {
        _objFactory.destroy(listener);
    }

    public static ServletContextHandler getServletContextHandler(ServletContext context)
    {
        ContextHandler handler = getContextHandler(context);
        if (handler == null)
            return null;
        if (handler instanceof ServletContextHandler)
            return (ServletContextHandler)handler;
        return null;
    }

>>>>>>> 39c230f2
    public static class JspPropertyGroup implements JspPropertyGroupDescriptor
    {
        private List<String> _urlPatterns = new ArrayList<String>();
        private String _elIgnored;
        private String _pageEncoding;
        private String _scriptingInvalid;
        private String _isXml;
        private List<String> _includePreludes = new ArrayList<String>();
        private List<String> _includeCodas = new ArrayList<String>();
        private String _deferredSyntaxAllowedAsLiteral;
        private String _trimDirectiveWhitespaces;
        private String _defaultContentType;
        private String _buffer;
        private String _errorOnUndeclaredNamespace;

        /**
         * @see javax.servlet.descriptor.JspPropertyGroupDescriptor#getUrlPatterns()
         */
        @Override
        public Collection<String> getUrlPatterns()
        {
            return new ArrayList<String>(_urlPatterns); // spec says must be a copy
        }

        public void addUrlPattern(String s)
        {
            if (!_urlPatterns.contains(s))
                _urlPatterns.add(s);
        }

        /**
         * @see javax.servlet.descriptor.JspPropertyGroupDescriptor#getElIgnored()
         */
        @Override
        public String getElIgnored()
        {
            return _elIgnored;
        }

        public void setElIgnored(String s)
        {
            _elIgnored = s;
        }

        /**
         * @see javax.servlet.descriptor.JspPropertyGroupDescriptor#getPageEncoding()
         */
        @Override
        public String getPageEncoding()
        {
            return _pageEncoding;
        }

        public void setPageEncoding(String pageEncoding)
        {
            _pageEncoding = pageEncoding;
        }

        public void setScriptingInvalid(String scriptingInvalid)
        {
            _scriptingInvalid = scriptingInvalid;
        }

        public void setIsXml(String isXml)
        {
            _isXml = isXml;
        }

        public void setDeferredSyntaxAllowedAsLiteral(String deferredSyntaxAllowedAsLiteral)
        {
            _deferredSyntaxAllowedAsLiteral = deferredSyntaxAllowedAsLiteral;
        }

        public void setTrimDirectiveWhitespaces(String trimDirectiveWhitespaces)
        {
            _trimDirectiveWhitespaces = trimDirectiveWhitespaces;
        }

        public void setDefaultContentType(String defaultContentType)
        {
            _defaultContentType = defaultContentType;
        }

        public void setBuffer(String buffer)
        {
            _buffer = buffer;
        }

        public void setErrorOnUndeclaredNamespace(String errorOnUndeclaredNamespace)
        {
            _errorOnUndeclaredNamespace = errorOnUndeclaredNamespace;
        }

        /**
         * @see javax.servlet.descriptor.JspPropertyGroupDescriptor#getScriptingInvalid()
         */
        @Override
        public String getScriptingInvalid()
        {
            return _scriptingInvalid;
        }

        /**
         * @see javax.servlet.descriptor.JspPropertyGroupDescriptor#getIsXml()
         */
        @Override
        public String getIsXml()
        {
            return _isXml;
        }

        /**
         * @see javax.servlet.descriptor.JspPropertyGroupDescriptor#getIncludePreludes()
         */
        @Override
        public Collection<String> getIncludePreludes()
        {
            return new ArrayList<String>(_includePreludes); //must be a copy
        }

        public void addIncludePrelude(String prelude)
        {
            if (!_includePreludes.contains(prelude))
                _includePreludes.add(prelude);
        }

        /**
         * @see javax.servlet.descriptor.JspPropertyGroupDescriptor#getIncludeCodas()
         */
        @Override
        public Collection<String> getIncludeCodas()
        {
            return new ArrayList<String>(_includeCodas); //must be a copy
        }

        public void addIncludeCoda(String coda)
        {
            if (!_includeCodas.contains(coda))
                _includeCodas.add(coda);
        }

        /**
         * @see javax.servlet.descriptor.JspPropertyGroupDescriptor#getDeferredSyntaxAllowedAsLiteral()
         */
        @Override
        public String getDeferredSyntaxAllowedAsLiteral()
        {
            return _deferredSyntaxAllowedAsLiteral;
        }

        /**
         * @see javax.servlet.descriptor.JspPropertyGroupDescriptor#getTrimDirectiveWhitespaces()
         */
        @Override
        public String getTrimDirectiveWhitespaces()
        {
            return _trimDirectiveWhitespaces;
        }

        /**
         * @see javax.servlet.descriptor.JspPropertyGroupDescriptor#getDefaultContentType()
         */
        @Override
        public String getDefaultContentType()
        {
            return _defaultContentType;
        }

        /**
         * @see javax.servlet.descriptor.JspPropertyGroupDescriptor#getBuffer()
         */
        @Override
        public String getBuffer()
        {
            return _buffer;
        }

        /**
         * @see javax.servlet.descriptor.JspPropertyGroupDescriptor#getErrorOnUndeclaredNamespace()
         */
        @Override
        public String getErrorOnUndeclaredNamespace()
        {
            return _errorOnUndeclaredNamespace;
        }

        @Override
        public String toString()
        {
            StringBuffer sb = new StringBuffer();
            sb.append("JspPropertyGroupDescriptor:");
            sb.append(" el-ignored=" + _elIgnored);
            sb.append(" is-xml=" + _isXml);
            sb.append(" page-encoding=" + _pageEncoding);
            sb.append(" scripting-invalid=" + _scriptingInvalid);
            sb.append(" deferred-syntax-allowed-as-literal=" + _deferredSyntaxAllowedAsLiteral);
            sb.append(" trim-directive-whitespaces" + _trimDirectiveWhitespaces);
            sb.append(" default-content-type=" + _defaultContentType);
            sb.append(" buffer=" + _buffer);
            sb.append(" error-on-undeclared-namespace=" + _errorOnUndeclaredNamespace);
            for (String prelude : _includePreludes)
            {
                sb.append(" include-prelude=" + prelude);
            }
            for (String coda : _includeCodas)
            {
                sb.append(" include-coda=" + coda);
            }
            return sb.toString();
        }
    }

    public static class TagLib implements TaglibDescriptor
    {
        private String _uri;
        private String _location;

        /**
         * @see javax.servlet.descriptor.TaglibDescriptor#getTaglibURI()
         */
        @Override
        public String getTaglibURI()
        {
            return _uri;
        }

        public void setTaglibURI(String uri)
        {
            _uri = uri;
        }

        /**
         * @see javax.servlet.descriptor.TaglibDescriptor#getTaglibLocation()
         */
        @Override
        public String getTaglibLocation()
        {
            return _location;
        }

        public void setTaglibLocation(String location)
        {
            _location = location;
        }

        @Override
        public String toString()
        {
            return ("TagLibDescriptor: taglib-uri=" + _uri + " location=" + _location);
        }
    }

    public static class JspConfig implements JspConfigDescriptor
    {
        private List<TaglibDescriptor> _taglibs = new ArrayList<TaglibDescriptor>();
        private List<JspPropertyGroupDescriptor> _jspPropertyGroups = new ArrayList<JspPropertyGroupDescriptor>();

        public JspConfig()
        {
        }

        /**
         * @see javax.servlet.descriptor.JspConfigDescriptor#getTaglibs()
         */
        @Override
        public Collection<TaglibDescriptor> getTaglibs()
        {
            return new ArrayList<TaglibDescriptor>(_taglibs);
        }

        public void addTaglibDescriptor(TaglibDescriptor d)
        {
            _taglibs.add(d);
        }

        /**
         * @see javax.servlet.descriptor.JspConfigDescriptor#getJspPropertyGroups()
         */
        @Override
        public Collection<JspPropertyGroupDescriptor> getJspPropertyGroups()
        {
            return new ArrayList<JspPropertyGroupDescriptor>(_jspPropertyGroups);
        }

        public void addJspPropertyGroup(JspPropertyGroupDescriptor g)
        {
            _jspPropertyGroups.add(g);
        }

        @Override
        public String toString()
        {
            StringBuffer sb = new StringBuffer();
            sb.append("JspConfigDescriptor: \n");
            for (TaglibDescriptor taglib : _taglibs)
            {
                sb.append(taglib + "\n");
            }
            for (JspPropertyGroupDescriptor jpg : _jspPropertyGroups)
            {
                sb.append(jpg + "\n");
            }
            return sb.toString();
        }
    }

    public class Context extends ContextHandler.Context
    {

        /*
         * @see javax.servlet.ServletContext#getNamedDispatcher(java.lang.String)
         */
        @Override
        public RequestDispatcher getNamedDispatcher(String name)
        {
            ContextHandler context = org.eclipse.jetty.servlet.ServletContextHandler.this;
            if (_servletHandler == null)
                return null;
            ServletHolder holder = _servletHandler.getServlet(name);
            if (holder == null || !holder.isEnabled())
                return null;
            return new Dispatcher(context, name);
        }

        private void checkDynamic(String name)
        {
            if (isStarted())
                throw new IllegalStateException();
            
            if (ServletContextHandler.this.getServletHandler().isInitialized())
                throw new IllegalStateException();

            if (StringUtil.isBlank(name))
                throw new IllegalStateException("Missing name");

            if (!_enabled)
                throw new UnsupportedOperationException();
        }

        /**
         * @since servlet-api-3.0
         */
        @Override
        public FilterRegistration.Dynamic addFilter(String filterName, Class<? extends Filter> filterClass)
        {
            checkDynamic(filterName);

            final ServletHandler handler = ServletContextHandler.this.getServletHandler();
            FilterHolder holder = handler.getFilter(filterName);
            if (holder == null)
            {
                //new filter
                holder = handler.newFilterHolder(Source.JAVAX_API);
                holder.setName(filterName);
                holder.setHeldClass(filterClass);
                handler.addFilter(holder);
                return holder.getRegistration();
            }
            if (holder.getClassName() == null && holder.getHeldClass() == null)
            {
                //preliminary filter registration completion
                holder.setHeldClass(filterClass);
                return holder.getRegistration();
            }
            else
                return null; //existing filter
        }

        /**
         * @since servlet-api-3.0
         */
        @Override
        public FilterRegistration.Dynamic addFilter(String filterName, String className)
        {
            checkDynamic(filterName);

            final ServletHandler handler = ServletContextHandler.this.getServletHandler();
            FilterHolder holder = handler.getFilter(filterName);
            if (holder == null)
            {
                //new filter
                holder = handler.newFilterHolder(Source.JAVAX_API);
                holder.setName(filterName);
                holder.setClassName(className);
                handler.addFilter(holder);
                return holder.getRegistration();
            }
            if (holder.getClassName() == null && holder.getHeldClass() == null)
            {
                //preliminary filter registration completion
                holder.setClassName(className);
                return holder.getRegistration();
            }
            else
                return null; //existing filter
        }

        /**
         * @since servlet-api-3.0
         */
        @Override
        public FilterRegistration.Dynamic addFilter(String filterName, Filter filter)
        {
            checkDynamic(filterName);

            final ServletHandler handler = ServletContextHandler.this.getServletHandler();
            FilterHolder holder = handler.getFilter(filterName);
            if (holder == null)
            {
                //new filter
                holder = handler.newFilterHolder(Source.JAVAX_API);
                holder.setName(filterName);
                holder.setFilter(filter);
                handler.addFilter(holder);
                return holder.getRegistration();
            }

            if (holder.getClassName() == null && holder.getHeldClass() == null)
            {
                //preliminary filter registration completion
                holder.setFilter(filter);
                return holder.getRegistration();
            }
            else
                return null; //existing filter
        }

        /**
         * @since servlet-api-3.0
         */
        @Override
        public ServletRegistration.Dynamic addServlet(String servletName, Class<? extends Servlet> servletClass)
        {
            checkDynamic(servletName);

            final ServletHandler handler = ServletContextHandler.this.getServletHandler();
            ServletHolder holder = handler.getServlet(servletName);
            if (holder == null)
            {
                //new servlet
                holder = handler.newServletHolder(Source.JAVAX_API);
                holder.setName(servletName);
                holder.setHeldClass(servletClass);
                handler.addServlet(holder);
                return dynamicHolderAdded(holder);
            }

            //complete a partial registration
            if (holder.getClassName() == null && holder.getHeldClass() == null)
            {
                holder.setHeldClass(servletClass);
                return holder.getRegistration();
            }
            else
                return null; //existing completed registration for servlet name
        }

        /**
         * @since servlet-api-3.0
         */
        @Override
        public ServletRegistration.Dynamic addServlet(String servletName, String className)
        {
            checkDynamic(servletName);

            final ServletHandler handler = ServletContextHandler.this.getServletHandler();
            ServletHolder holder = handler.getServlet(servletName);
            if (holder == null)
            {
                //new servlet
                holder = handler.newServletHolder(Source.JAVAX_API);
                holder.setName(servletName);
                holder.setClassName(className);
                handler.addServlet(holder);
                return dynamicHolderAdded(holder);
            }

            //complete a partial registration
            if (holder.getClassName() == null && holder.getHeldClass() == null)
            {
                holder.setClassName(className);
                return holder.getRegistration();
            }
            else
                return null; //existing completed registration for servlet name
        }

        /**
         * @since servlet-api-3.0
         */
        @Override
        public ServletRegistration.Dynamic addServlet(String servletName, Servlet servlet)
        {
            checkDynamic(servletName);

            final ServletHandler handler = ServletContextHandler.this.getServletHandler();
            ServletHolder holder = handler.getServlet(servletName);
            if (holder == null)
            {
                holder = handler.newServletHolder(Source.JAVAX_API);
                holder.setName(servletName);
                holder.setServlet(servlet);
                handler.addServlet(holder);
                return dynamicHolderAdded(holder);
            }

            //complete a partial registration
            if (holder.getClassName() == null && holder.getHeldClass() == null)
            {
                holder.setServlet(servlet);
                return holder.getRegistration();
            }
            else
                return null; //existing completed registration for servlet name
        }

        @Override
        public boolean setInitParameter(String name, String value)
        {
            if (!isStarting())
                throw new IllegalStateException();

            if (!_enabled)
                throw new UnsupportedOperationException();

            return super.setInitParameter(name, value);
        }

        @Override
        public <T extends Filter> T createFilter(Class<T> c) throws ServletException
        {
            try
            {
                T f = createInstance(c);
                f = _objFactory.decorate(f);
                return f;
            }
            catch (Exception e)
            {
                throw new ServletException(e);
            }
        }

        public <T extends Filter> void destroyFilter(T f)
        {
            _objFactory.destroy(f);
        }

        @Override
        public <T extends Servlet> T createServlet(Class<T> c) throws ServletException
        {
            try
            {
                T s = createInstance(c);
                s = _objFactory.decorate(s);
                return s;
            }
            catch (Exception e)
            {
                throw new ServletException(e);
            }
        }

        public <T extends Servlet> void destroyServlet(T s)
        {
            _objFactory.destroy(s);
        }

        @Override
        public Set<SessionTrackingMode> getDefaultSessionTrackingModes()
        {
            if (_sessionHandler != null)
                return _sessionHandler.getDefaultSessionTrackingModes();
            return null;
        }

        @Override
        public Set<SessionTrackingMode> getEffectiveSessionTrackingModes()
        {
            if (_sessionHandler != null)
                return _sessionHandler.getEffectiveSessionTrackingModes();
            return null;
        }

        @Override
        public FilterRegistration getFilterRegistration(String filterName)
        {
            if (!_enabled)
                throw new UnsupportedOperationException();

            final FilterHolder holder = ServletContextHandler.this.getServletHandler().getFilter(filterName);
            return (holder == null) ? null : holder.getRegistration();
        }

        @Override
        public Map<String, ? extends FilterRegistration> getFilterRegistrations()
        {
            if (!_enabled)
                throw new UnsupportedOperationException();

            HashMap<String, FilterRegistration> registrations = new HashMap<String, FilterRegistration>();
            ServletHandler handler = ServletContextHandler.this.getServletHandler();
            FilterHolder[] holders = handler.getFilters();
            if (holders != null)
            {
                for (FilterHolder holder : holders)
                {
                    registrations.put(holder.getName(), holder.getRegistration());
                }
            }
            return registrations;
        }

        @Override
        public ServletRegistration getServletRegistration(String servletName)
        {
            if (!_enabled)
                throw new UnsupportedOperationException();

            final ServletHolder holder = ServletContextHandler.this.getServletHandler().getServlet(servletName);
            return (holder == null) ? null : holder.getRegistration();
        }

        @Override
        public Map<String, ? extends ServletRegistration> getServletRegistrations()
        {
            if (!_enabled)
                throw new UnsupportedOperationException();

            HashMap<String, ServletRegistration> registrations = new HashMap<String, ServletRegistration>();
            ServletHandler handler = ServletContextHandler.this.getServletHandler();
            ServletHolder[] holders = handler.getServlets();
            if (holders != null)
            {
                for (ServletHolder holder : holders)
                {
                    registrations.put(holder.getName(), holder.getRegistration());
                }
            }
            return registrations;
        }

        @Override
        public SessionCookieConfig getSessionCookieConfig()
        {
            if (!_enabled)
                throw new UnsupportedOperationException();

            if (_sessionHandler != null)
                return _sessionHandler.getSessionCookieConfig();
            return null;
        }

        @Override
        public void setSessionTrackingModes(Set<SessionTrackingMode> sessionTrackingModes)
        {
            if (!isStarting())
                throw new IllegalStateException();
            if (!_enabled)
                throw new UnsupportedOperationException();

            if (_sessionHandler != null)
                _sessionHandler.setSessionTrackingModes(sessionTrackingModes);
        }

        @Override
        public void addListener(String className)
        {
            if (!isStarting())
                throw new IllegalStateException();
            if (!_enabled)
                throw new UnsupportedOperationException();
            super.addListener(className);
        }

        @Override
        public <T extends EventListener> void addListener(T t)
        {
            if (!isStarting())
                throw new IllegalStateException();
            if (!_enabled)
                throw new UnsupportedOperationException();

            checkListener(t.getClass());

            ListenerHolder holder = getServletHandler().newListenerHolder(Source.JAVAX_API);
            holder.setListener(t);
            addProgrammaticListener(t);
            getServletHandler().addListener(holder);
            if (_startListeners)
            {
                try
                {
                    holder.start();   
                }
                catch (Exception e)
                {
                    throw new IllegalStateException(e);
                }
            }
        }

        @Override
        public void addListener(Class<? extends EventListener> listenerClass)
        {
            if (!isStarting())
                throw new IllegalStateException();
            if (!_enabled)
                throw new UnsupportedOperationException();
            super.addListener(listenerClass);
        }

        @Override
        public <T extends EventListener> T createListener(Class<T> clazz) throws ServletException
        {
            try
            {
                T l = createInstance(clazz);
                l = _objFactory.decorate(l);
                return l;
            }
            catch (Exception e)
            {
                throw new ServletException(e);
            }
        }

        @Override
        public JspConfigDescriptor getJspConfigDescriptor()
        {
            return _jspConfig;
        }

        @Override
        public void setJspConfigDescriptor(JspConfigDescriptor d)
        {
            _jspConfig = d;
        }

        @Override
        public void declareRoles(String... roleNames)
        {
            if (!isStarting())
                throw new IllegalStateException();
            if (!_enabled)
                throw new UnsupportedOperationException();
            addRoles(roleNames);
        }
    }
}<|MERGE_RESOLUTION|>--- conflicted
+++ resolved
@@ -121,8 +121,6 @@
 
     public interface ServletContainerInitializerCaller extends LifeCycle {}
 
-    ;
-
     protected final DecoratedObjectFactory _objFactory;
     protected Class<? extends SecurityHandler> _defaultSecurityHandlerClass = org.eclipse.jetty.security.ConstraintSecurityHandler.class;
     protected SessionHandler _sessionHandler;
@@ -731,24 +729,11 @@
         _objFactory.destroy(filter);
     }
 
-<<<<<<< HEAD
-=======
     void destroyListener(EventListener listener)
     {
         _objFactory.destroy(listener);
     }
 
-    public static ServletContextHandler getServletContextHandler(ServletContext context)
-    {
-        ContextHandler handler = getContextHandler(context);
-        if (handler == null)
-            return null;
-        if (handler instanceof ServletContextHandler)
-            return (ServletContextHandler)handler;
-        return null;
-    }
-
->>>>>>> 39c230f2
     public static class JspPropertyGroup implements JspPropertyGroupDescriptor
     {
         private List<String> _urlPatterns = new ArrayList<String>();
