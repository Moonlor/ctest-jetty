--- conflicted
+++ resolved
@@ -1114,7 +1114,7 @@
 
     private class ControlEntry extends HTTP2Flusher.Entry
     {
-        private int bytes;
+        private long bytes;
 
         private ControlEntry(Frame frame, IStream stream, Callback callback)
         {
@@ -1220,14 +1220,9 @@
 
     private class DataEntry extends HTTP2Flusher.Entry
     {
-<<<<<<< HEAD
-        private long bytes;
+        private int bytes;
         private int dataRemaining;
         private int dataWritten;
-=======
-        private int length;
-        private int bytes;
->>>>>>> 464dd066
 
         private DataEntry(DataFrame frame, IStream stream, Callback callback)
         {
@@ -1260,7 +1255,7 @@
 
             // Only one DATA frame is generated.
             bytes = generator.data(lease, (DataFrame)frame, length);
-            int written = (int)bytes - Frame.HEADER_LENGTH;
+            int written = bytes - Frame.HEADER_LENGTH;
             if (LOG.isDebugEnabled())
                 LOG.debug("Generated {}, length/window/data={}/{}/{}", frame, written, window, dataRemaining);
 
