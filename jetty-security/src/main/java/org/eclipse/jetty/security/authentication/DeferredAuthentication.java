--- conflicted
+++ resolved
@@ -114,12 +114,8 @@
     /**
      * @see org.eclipse.jetty.server.Authentication.Deferred#login(java.lang.String, java.lang.String)
      */
-<<<<<<< HEAD
     @Override
-    public Authentication login(String username, String password)
-=======
     public Authentication login(String username, Object password, ServletRequest request)
->>>>>>> 07327cf4
     {
         UserIdentity identity = _authenticator.login(username, password, request);
         if (identity != null)
