<project xmlns="http://maven.apache.org/POM/4.0.0" xmlns:xsi="http://www.w3.org/2001/XMLSchema-instance" xsi:schemaLocation="http://maven.apache.org/POM/4.0.0 http://maven.apache.org/maven-v4_0_0.xsd">
  <parent>
    <groupId>org.eclipse.jetty</groupId>
    <artifactId>jetty-project</artifactId>
    <version>11.0.7-SNAPSHOT</version>
  </parent>
  <modelVersion>4.0.0</modelVersion>
  <artifactId>jetty-http-spi</artifactId>
  <name>Jetty :: Http Service Provider Interface</name>
  <properties>
    <bundle-symbolic-name>${project.groupId}.http.spi</bundle-symbolic-name>
    <spotbugs.onlyAnalyze>org.eclipse.jetty.http.spi.*</spotbugs.onlyAnalyze>
  </properties>
  <dependencies>
    <dependency>
      <groupId>org.eclipse.jetty.toolchain</groupId>
      <artifactId>jetty-test-helper</artifactId>
      <scope>test</scope>
    </dependency>
    <dependency>
      <groupId>org.eclipse.jetty</groupId>
      <artifactId>jetty-client</artifactId>
      <version>${project.version}</version>
      <scope>test</scope>
    </dependency>
    <dependency>
      <groupId>org.eclipse.jetty</groupId>
      <artifactId>jetty-server</artifactId>
      <scope>provided</scope>
    </dependency>
    <dependency>
      <groupId>org.slf4j</groupId>
      <artifactId>slf4j-api</artifactId>
      <scope>provided</scope>
    </dependency>
    <dependency>
      <groupId>org.slf4j</groupId>
      <artifactId>jul-to-slf4j</artifactId>
      <version>${slf4j.version}</version>
      <scope>test</scope>
    </dependency>
    <dependency>
      <groupId>org.eclipse.jetty</groupId>
      <artifactId>jetty-slf4j-impl</artifactId>
      <scope>test</scope>
    </dependency>
    <dependency>
<<<<<<< HEAD
      <groupId>jakarta.ws.rs</groupId>
      <artifactId>jakarta.ws.rs-api</artifactId>
      <version>3.0.0</version>
=======
      <groupId>jakarta.xml.ws</groupId>
      <artifactId>jakarta.xml.ws-api</artifactId>
      <scope>test</scope>
>>>>>>> 66b94281
    </dependency>
    <dependency>
      <groupId>com.sun.xml.ws</groupId>
      <artifactId>jaxws-rt</artifactId>
<<<<<<< HEAD
      <version>3.0.0-M5</version>
=======
      <scope>test</scope>
    </dependency>
    <dependency>
      <groupId>jakarta.activation</groupId>
      <artifactId>jakarta.activation-api</artifactId>
>>>>>>> 66b94281
      <scope>test</scope>
    </dependency>
  </dependencies>
  <build>
    <plugins>
      <plugin>
        <groupId>org.apache.maven.plugins</groupId>
        <artifactId>maven-surefire-plugin</artifactId>
        <configuration>
          <reuseForks>false</reuseForks>
        </configuration>
      </plugin>
      <plugin>
        <groupId>org.apache.felix</groupId>
        <artifactId>maven-bundle-plugin</artifactId>
        <extensions>true</extensions>
        <configuration>
          <instructions>
            <Bundle-Description>Jetty Http SPI</Bundle-Description>
            <Require-Capability>osgi.extender; filter:="(osgi.extender=osgi.serviceloader.registrar)";resolution:=optional</Require-Capability>
            <Provide-Capability>osgi.serviceloader; osgi.serviceloader=com.sun.net.httpserver.spi.HttpServerProvider</Provide-Capability>
            <_nouses>true</_nouses>
          </instructions>
        </configuration>
      </plugin>
      <plugin>
        <groupId>org.jacoco</groupId>
        <artifactId>jacoco-maven-plugin</artifactId>
        <configuration>
          <skip>true</skip>
        </configuration>
      </plugin>
    </plugins>
  </build>
  <profiles>
    <profile>
      <id>jdk16</id>
      <activation>
        <jdk>[16,)</jdk>
      </activation>
      <build>
        <pluginManagement>
          <plugins>
            <plugin>
              <groupId>org.apache.maven.plugins</groupId>
              <artifactId>maven-surefire-plugin</artifactId>
              <configuration>
                <argLine>--add-opens java.base/jdk.internal.misc=ALL-UNNAMED</argLine>
              </configuration>
            </plugin>
          </plugins>
        </pluginManagement>
      </build>
    </profile>
  </profiles>
</project><|MERGE_RESOLUTION|>--- conflicted
+++ resolved
@@ -45,28 +45,12 @@
       <scope>test</scope>
     </dependency>
     <dependency>
-<<<<<<< HEAD
       <groupId>jakarta.ws.rs</groupId>
       <artifactId>jakarta.ws.rs-api</artifactId>
-      <version>3.0.0</version>
-=======
-      <groupId>jakarta.xml.ws</groupId>
-      <artifactId>jakarta.xml.ws-api</artifactId>
-      <scope>test</scope>
->>>>>>> 66b94281
     </dependency>
     <dependency>
       <groupId>com.sun.xml.ws</groupId>
       <artifactId>jaxws-rt</artifactId>
-<<<<<<< HEAD
-      <version>3.0.0-M5</version>
-=======
-      <scope>test</scope>
-    </dependency>
-    <dependency>
-      <groupId>jakarta.activation</groupId>
-      <artifactId>jakarta.activation-api</artifactId>
->>>>>>> 66b94281
       <scope>test</scope>
     </dependency>
   </dependencies>
