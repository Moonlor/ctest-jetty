//
//  ========================================================================
//  Copyright (c) 1995-2018 Mort Bay Consulting Pty. Ltd.
//  ------------------------------------------------------------------------
//  All rights reserved. This program and the accompanying materials
//  are made available under the terms of the Eclipse Public License v1.0
//  and Apache License v2.0 which accompanies this distribution.
//
//      The Eclipse Public License is available at
//      http://www.eclipse.org/legal/epl-v10.html
//
//      The Apache License v2.0 is available at
//      http://www.opensource.org/licenses/apache2.0.php
//
//  You may elect to redistribute this code under either of these licenses.
//  ========================================================================
//

package org.eclipse.jetty.io;

import java.io.Closeable;
import java.io.IOException;
import java.net.InetSocketAddress;
import java.net.Socket;
import java.net.SocketAddress;
import java.nio.channels.SelectableChannel;
import java.nio.channels.SelectionKey;
import java.nio.channels.Selector;
import java.nio.channels.ServerSocketChannel;
import java.nio.channels.SocketChannel;
import java.util.Arrays;
import java.util.concurrent.Executor;

import org.eclipse.jetty.util.annotation.ManagedAttribute;
import org.eclipse.jetty.util.annotation.ManagedObject;
import org.eclipse.jetty.util.component.ContainerLifeCycle;
import org.eclipse.jetty.util.component.Dumpable;
import org.eclipse.jetty.util.log.Log;
import org.eclipse.jetty.util.log.Logger;
import org.eclipse.jetty.util.thread.Scheduler;
import org.eclipse.jetty.util.thread.ThreadPool;
import org.eclipse.jetty.util.thread.ThreadPoolBudget;

/**
 * <p>{@link SelectorManager} manages a number of {@link ManagedSelector}s that
 * simplify the non-blocking primitives provided by the JVM via the {@code java.nio} package.</p>
 * <p>{@link SelectorManager} subclasses implement methods to return protocol-specific
 * {@link EndPoint}s and {@link Connection}s.</p>
 */

@ManagedObject("Manager of the NIO Selectors")
public abstract class SelectorManager extends ContainerLifeCycle implements Dumpable
{
    public static final int DEFAULT_CONNECT_TIMEOUT = 15000;
    protected static final Logger LOG = Log.getLogger(SelectorManager.class);

    private final Executor executor;
    private final Scheduler scheduler;
    private final ManagedSelector[] _selectors;
    private long _connectTimeout = DEFAULT_CONNECT_TIMEOUT;
<<<<<<< HEAD
    private long _selectorIndex;
    private int _reservedThreads = -1;
=======
>>>>>>> 8fcfdd9d
    private ThreadPoolBudget.Lease _lease;

    private static int defaultSelectors(Executor executor)
    {
        if (executor instanceof ThreadPool.SizedThreadPool)
        {
            int threads = ((ThreadPool.SizedThreadPool)executor).getMaxThreads();
            int cpus = Runtime.getRuntime().availableProcessors();
            return Math.max(1,Math.min(cpus/2,threads/16));
        }
        return Math.max(1,Runtime.getRuntime().availableProcessors()/2);
    }

    protected SelectorManager(Executor executor, Scheduler scheduler)
    {
        this(executor, scheduler, -1);
    }

    /**
     * @param executor The executor to use for handling selected {@link EndPoint}s
     * @param scheduler The scheduler to use for timing events
     * @param selectors The number of selectors to use, or -1 for a default derived
     * from a heuristic over available CPUs and thread pool size.
     */
    protected SelectorManager(Executor executor, Scheduler scheduler, int selectors)
    {
        if (selectors <= 0)
            selectors = defaultSelectors(executor);
        this.executor = executor;
        this.scheduler = scheduler;
        _selectors = new ManagedSelector[selectors];
    }

    @ManagedAttribute("The Executor")
    public Executor getExecutor()
    {
        return executor;
    }

    @ManagedAttribute("The Scheduler")
    public Scheduler getScheduler()
    {
        return scheduler;
    }

    /**
     * Get the connect timeout
     *
     * @return the connect timeout (in milliseconds)
     */
    @ManagedAttribute("The Connection timeout (ms)")
    public long getConnectTimeout()
    {
        return _connectTimeout;
    }

    /**
     * Set the connect timeout (in milliseconds)
     *
     * @param milliseconds the number of milliseconds for the timeout
     */
    public void setConnectTimeout(long milliseconds)
    {
        _connectTimeout = milliseconds;
    }

    /**
     * @return -1
     * @deprecated
     */
    @Deprecated
    public int getReservedThreads()
    {
        return -1;
    }

    /**
<<<<<<< HEAD
     * Set the number of reserved threads for high priority tasks.
     * <p>Reserved threads are used to take over producing duties, so that a
     * producer thread may immediately consume a task it has produced (EatWhatYouKill
     * scheduling). If a reserved thread is not available, then produced tasks must
     * be submitted to an executor to be executed by a different thread.
     * @see EatWhatYouKill
     * @see ReservedThreadExecutor
     * @param threads  The number of producing threads to preallocate. If
     * less that 0 (the default), then a heuristic based on the number of CPUs and
     * the thread pool size is used to select the number of threads. If 0, no
     * threads are preallocated and the EatWhatYouKill scheduler will be
     * disabled and all produced tasks will be executed in a separate thread.
=======
     * @param threads ignored
     * @deprecated
>>>>>>> 8fcfdd9d
     */
    @Deprecated
    public void setReservedThreads(int threads)
    {
        throw new UnsupportedOperationException();
    }

    /**
     * Executes the given task in a different thread.
     *
     * @param task the task to execute
     */
    protected void execute(Runnable task)
    {
        executor.execute(task);
    }

    /**
     * @return the number of selectors in use
     */
    @ManagedAttribute("The number of NIO Selectors")
    public int getSelectorCount()
    {
        return _selectors.length;
    }

    private ManagedSelector chooseSelector()
    {
        // Ideally we would like to have all connections from the same client end
        // up on the same selector (to try to avoid smearing the data from a single
        // client over all cores), but because of proxies, the remote address may not
        // really be the client - so we have to hedge our bets to ensure that all
        // channels don't end up on the one selector for a proxy.
        ManagedSelector candidate1 = null;
        if (channel != null)
        {
            try
            {
                if (channel instanceof SocketChannel)
                {
                    SocketAddress remote = ((SocketChannel)channel).getRemoteAddress();
                    if (remote instanceof InetSocketAddress)
                    {
                        byte[] addr = ((InetSocketAddress)remote).getAddress().getAddress();
                        if (addr != null)
                        {
                            int s = addr[addr.length - 1] & 0xFF;
                            candidate1 = _selectors[s % getSelectorCount()];
                        }
                    }
                }
            }
            catch (IOException x)
            {
                LOG.ignore(x);
            }
        }

        // The ++ increment here is not atomic, but it does not matter,
        // so long as the value changes sometimes, then connections will
        // be distributed over the available selectors.
        long s = _selectorIndex++;
        int index = (int)(s % getSelectorCount());
        ManagedSelector candidate2 = _selectors[index];

        if (candidate1 == null || candidate1.size() >= candidate2.size() * 2)
            return candidate2;
        return candidate1;
    }

    /**
     * <p>Registers a channel to perform a non-blocking connect.</p>
     * <p>The channel must be set in non-blocking mode, {@link SocketChannel#connect(SocketAddress)}
     * must be called prior to calling this method, and the connect operation must not be completed
     * (the return value of {@link SocketChannel#connect(SocketAddress)} must be false).</p>
     *
     * @param channel    the channel to register
     * @param attachment the attachment object
     * @see #accept(SelectableChannel, Object)
     */
    public void connect(SelectableChannel channel, Object attachment)
    {
        ManagedSelector set = chooseSelector();
        set.submit(set.new Connect(channel, attachment));
    }

    /**
     * @param channel the channel to accept
     * @see #accept(SelectableChannel, Object)
     */
    public void accept(SelectableChannel channel)
    {
        accept(channel, null);
    }

    /**
     * <p>Registers a channel to perform non-blocking read/write operations.</p>
     * <p>This method is called just after a channel has been accepted by {@link ServerSocketChannel#accept()},
     * or just after having performed a blocking connect via {@link Socket#connect(SocketAddress, int)}, or
     * just after a non-blocking connect via {@link SocketChannel#connect(SocketAddress)} that completed
     * successfully.</p>
     *
     * @param channel    the channel to register
     * @param attachment the attachment object
     */
    public void accept(SelectableChannel channel, Object attachment)
    {
        final ManagedSelector selector = chooseSelector();
        selector.submit(selector.new Accept(channel, attachment));
    }

    /**
     * <p>Registers a server channel for accept operations.
     * When a {@link SocketChannel} is accepted from the given {@link ServerSocketChannel}
     * then the {@link #accepted(SelectableChannel)} method is called, which must be
     * overridden by a derivation of this class to handle the accepted channel
     *
     * @param server the server channel to register
     * @return A Closable that allows the acceptor to be cancelled
     */
    public Closeable acceptor(SelectableChannel server)
    {
        final ManagedSelector selector = chooseSelector();
        ManagedSelector.Acceptor acceptor = selector.new Acceptor(server);
        selector.submit(acceptor);
        return acceptor;
    }

    /**
     * Callback method when a channel is accepted from the {@link ServerSocketChannel}
     * passed to {@link #acceptor(SelectableChannel)}.
     * The default impl throws an {@link UnsupportedOperationException}, so it must
     * be overridden by subclasses if a server channel is provided.
     *
     * @param channel the
     * @throws IOException if unable to accept channel
     */
    protected void accepted(SelectableChannel channel) throws IOException
    {
        throw new UnsupportedOperationException();
    }

    @Override
    protected void doStart() throws Exception
    {
        _lease = ThreadPoolBudget.leaseFrom(getExecutor(), this, _selectors.length);
        for (int i = 0; i < _selectors.length; i++)
        {
            ManagedSelector selector = newSelector(i);
            _selectors[i] = selector;
            addBean(selector);
        }
        super.doStart();
    }

    /**
     * <p>Factory method for {@link ManagedSelector}.</p>
     *
     * @param id an identifier for the {@link ManagedSelector to create}
     * @return a new {@link ManagedSelector}
     */
    protected ManagedSelector newSelector(int id)
    {
        return new ManagedSelector(this, id);
    }

    @Override
    protected void doStop() throws Exception
    {
        try
        {
            super.doStop();
        }
        finally
        {
            // Cleanup
            for (ManagedSelector selector : _selectors)
            {
                if (selector!=null)
                    removeBean(selector);
            }
            Arrays.fill(_selectors,null);
            if (_lease != null)
                _lease.close();
        }
    }

    /**
     * <p>Callback method invoked when an endpoint is opened.</p>
     *
     * @param endpoint the endpoint being opened
     */
    protected void endPointOpened(EndPoint endpoint)
    {
    }

    /**
     * <p>Callback method invoked when an endpoint is closed.</p>
     *
     * @param endpoint the endpoint being closed
     */
    protected void endPointClosed(EndPoint endpoint)
    {
    }

    /**
     * <p>Callback method invoked when a connection is opened.</p>
     *
     * @param connection the connection just opened
     */
    public void connectionOpened(Connection connection)
    {
        try
        {
            connection.onOpen();
        }
        catch (Throwable x)
        {
            if (isRunning())
                LOG.warn("Exception while notifying connection " + connection, x);
            else
                LOG.debug("Exception while notifying connection " + connection, x);
            throw x;
        }
    }

    /**
     * <p>Callback method invoked when a connection is closed.</p>
     *
     * @param connection the connection just closed
     */
    public void connectionClosed(Connection connection)
    {
        try
        {
            connection.onClose();
        }
        catch (Throwable x)
        {
            LOG.debug("Exception while notifying connection " + connection, x);
        }
    }

    protected boolean doFinishConnect(SelectableChannel channel) throws IOException
    {
        return ((SocketChannel)channel).finishConnect();
    }

    protected boolean isConnectionPending(SelectableChannel channel)
    {
        return ((SocketChannel)channel).isConnectionPending();
    }

    protected SelectableChannel doAccept(SelectableChannel server) throws IOException
    {
        return ((ServerSocketChannel)server).accept();
    }


    /**
     * <p>Callback method invoked when a non-blocking connect cannot be completed.</p>
     * <p>By default it just logs with level warning.</p>
     *
     * @param channel    the channel that attempted the connect
     * @param ex         the exception that caused the connect to fail
     * @param attachment the attachment object associated at registration
     */
    protected void connectionFailed(SelectableChannel channel, Throwable ex, Object attachment)
    {
        LOG.warn(String.format("%s - %s", channel, attachment), ex);
    }

    protected Selector newSelector() throws IOException
    {
        return Selector.open();
    }

    /**
     * <p>Factory method to create {@link EndPoint}.</p>
     * <p>This method is invoked as a result of the registration of a channel via {@link #connect(SelectableChannel, Object)}
     * or {@link #accept(SelectableChannel)}.</p>
     *
     * @param channel      the channel associated to the endpoint
     * @param selector     the selector the channel is registered to
     * @param selectionKey the selection key
     * @return a new endpoint
     * @throws IOException if the endPoint cannot be created
     * @see #newConnection(SelectableChannel, EndPoint, Object)
     */
    protected abstract EndPoint newEndPoint(SelectableChannel channel, ManagedSelector selector, SelectionKey selectionKey) throws IOException;

    /**
     * <p>Factory method to create {@link Connection}.</p>
     *
     * @param channel    the channel associated to the connection
     * @param endpoint   the endpoint
     * @param attachment the attachment
     * @return a new connection
     * @throws IOException if unable to create new connection
     */
    public abstract Connection newConnection(SelectableChannel channel, EndPoint endpoint, Object attachment) throws IOException;


}<|MERGE_RESOLUTION|>--- conflicted
+++ resolved
@@ -20,7 +20,6 @@
 
 import java.io.Closeable;
 import java.io.IOException;
-import java.net.InetSocketAddress;
 import java.net.Socket;
 import java.net.SocketAddress;
 import java.nio.channels.SelectableChannel;
@@ -30,6 +29,8 @@
 import java.nio.channels.SocketChannel;
 import java.util.Arrays;
 import java.util.concurrent.Executor;
+import java.util.concurrent.atomic.AtomicInteger;
+import java.util.function.IntUnaryOperator;
 
 import org.eclipse.jetty.util.annotation.ManagedAttribute;
 import org.eclipse.jetty.util.annotation.ManagedObject;
@@ -57,12 +58,9 @@
     private final Executor executor;
     private final Scheduler scheduler;
     private final ManagedSelector[] _selectors;
+    private final AtomicInteger _selectorIndex = new AtomicInteger();
+    private final IntUnaryOperator _selectorIndexUpdate;
     private long _connectTimeout = DEFAULT_CONNECT_TIMEOUT;
-<<<<<<< HEAD
-    private long _selectorIndex;
-    private int _reservedThreads = -1;
-=======
->>>>>>> 8fcfdd9d
     private ThreadPoolBudget.Lease _lease;
 
     private static int defaultSelectors(Executor executor)
@@ -94,6 +92,7 @@
         this.executor = executor;
         this.scheduler = scheduler;
         _selectors = new ManagedSelector[selectors];
+        _selectorIndexUpdate = index -> (index+1)%_selectors.length;
     }
 
     @ManagedAttribute("The Executor")
@@ -140,30 +139,15 @@
     }
 
     /**
-<<<<<<< HEAD
-     * Set the number of reserved threads for high priority tasks.
-     * <p>Reserved threads are used to take over producing duties, so that a
-     * producer thread may immediately consume a task it has produced (EatWhatYouKill
-     * scheduling). If a reserved thread is not available, then produced tasks must
-     * be submitted to an executor to be executed by a different thread.
-     * @see EatWhatYouKill
-     * @see ReservedThreadExecutor
-     * @param threads  The number of producing threads to preallocate. If
-     * less that 0 (the default), then a heuristic based on the number of CPUs and
-     * the thread pool size is used to select the number of threads. If 0, no
-     * threads are preallocated and the EatWhatYouKill scheduler will be
-     * disabled and all produced tasks will be executed in a separate thread.
-=======
      * @param threads ignored
      * @deprecated
->>>>>>> 8fcfdd9d
      */
     @Deprecated
     public void setReservedThreads(int threads)
     {
         throw new UnsupportedOperationException();
     }
-
+    
     /**
      * Executes the given task in a different thread.
      *
@@ -185,46 +169,7 @@
 
     private ManagedSelector chooseSelector()
     {
-        // Ideally we would like to have all connections from the same client end
-        // up on the same selector (to try to avoid smearing the data from a single
-        // client over all cores), but because of proxies, the remote address may not
-        // really be the client - so we have to hedge our bets to ensure that all
-        // channels don't end up on the one selector for a proxy.
-        ManagedSelector candidate1 = null;
-        if (channel != null)
-        {
-            try
-            {
-                if (channel instanceof SocketChannel)
-                {
-                    SocketAddress remote = ((SocketChannel)channel).getRemoteAddress();
-                    if (remote instanceof InetSocketAddress)
-                    {
-                        byte[] addr = ((InetSocketAddress)remote).getAddress().getAddress();
-                        if (addr != null)
-                        {
-                            int s = addr[addr.length - 1] & 0xFF;
-                            candidate1 = _selectors[s % getSelectorCount()];
-                        }
-                    }
-                }
-            }
-            catch (IOException x)
-            {
-                LOG.ignore(x);
-            }
-        }
-
-        // The ++ increment here is not atomic, but it does not matter,
-        // so long as the value changes sometimes, then connections will
-        // be distributed over the available selectors.
-        long s = _selectorIndex++;
-        int index = (int)(s % getSelectorCount());
-        ManagedSelector candidate2 = _selectors[index];
-
-        if (candidate1 == null || candidate1.size() >= candidate2.size() * 2)
-            return candidate2;
-        return candidate1;
+        return _selectors[_selectorIndex.updateAndGet(_selectorIndexUpdate)];
     }
 
     /**
