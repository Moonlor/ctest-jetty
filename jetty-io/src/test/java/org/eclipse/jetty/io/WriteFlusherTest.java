package org.eclipse.jetty.io;

<<<<<<< HEAD
import static junit.framework.Assert.assertEquals;
import static junit.framework.Assert.assertFalse;
import static junit.framework.Assert.assertTrue;

=======
>>>>>>> 88cc3bfd
import java.io.IOException;
import java.nio.ByteBuffer;
import java.nio.channels.WritePendingException;
import java.util.concurrent.Callable;
import java.util.concurrent.CountDownLatch;
import java.util.concurrent.ExecutionException;
import java.util.concurrent.ExecutorService;
import java.util.concurrent.Executors;
import java.util.concurrent.TimeUnit;
import java.util.concurrent.TimeoutException;
import java.util.concurrent.atomic.AtomicBoolean;

import org.eclipse.jetty.util.BufferUtil;
import org.eclipse.jetty.util.Callback;
import org.eclipse.jetty.util.FutureCallback;
import org.hamcrest.Matchers;
import org.junit.Assert;
import org.junit.Before;
import org.junit.Ignore;
import org.junit.Test;
import org.junit.runner.RunWith;
import org.mockito.Mock;
import org.mockito.invocation.InvocationOnMock;
import org.mockito.runners.MockitoJUnitRunner;
import org.mockito.stubbing.Answer;

import static junit.framework.Assert.assertEquals;
import static junit.framework.Assert.assertFalse;
import static junit.framework.Assert.assertTrue;
import static org.hamcrest.CoreMatchers.equalTo;
import static org.hamcrest.CoreMatchers.is;
import static org.junit.Assert.assertThat;
import static org.mockito.Matchers.any;
import static org.mockito.Mockito.when;

@RunWith(MockitoJUnitRunner.class)
public class WriteFlusherTest
{
    @Mock
    private EndPoint _endPointMock;

    private WriteFlusher _flusher;

    private final AtomicBoolean _flushIncomplete = new AtomicBoolean(false);
    private final String _context = new String("Context");
    private ByteArrayEndPoint _endp;

    @Before
    public void before()
    {
        _endp = new ByteArrayEndPoint(new byte[]{},10);
        _flushIncomplete.set(false);
        _flusher = new WriteFlusher(_endp)
        {
            @Override
            protected void onIncompleteFlushed()
            {
                _flushIncomplete.set(true);
            }
        };
    }

    @Test
    public void testCompleteNoBlocking() throws Exception
    {
        _endp.setGrowOutput(true);

        FutureCallback<String> callback = new FutureCallback<>();
        _flusher.write(_context,callback,BufferUtil.toBuffer("How "),BufferUtil.toBuffer("now "),BufferUtil.toBuffer("brown "),BufferUtil.toBuffer("cow!"));
        assertCallbackIsDone(callback);
        assertFlushIsComplete();
        assertThat("context and callback.get() are equal", _context, equalTo(callback.get()));
        assertThat("string in endpoint matches expected string", "How now brown cow!",
                equalTo(_endp.takeOutputString()));
    }

    private void assertFlushIsComplete()
    {
        assertThat("flush is complete", _flushIncomplete.get(), is(false));
    }

    private void assertCallbackIsDone(FutureCallback<String> callback)
    {
        assertThat("callback is done", callback.isDone(), is(true));
    }

    @Test
    public void testClosedNoBlocking() throws Exception
    {
        _endp.close();

        FutureCallback<String> callback = new FutureCallback<>();
        _flusher.write(_context,callback,BufferUtil.toBuffer("How "),BufferUtil.toBuffer("now "),BufferUtil.toBuffer("brown "),BufferUtil.toBuffer("cow!"));
        assertCallbackIsDone(callback);
        assertFlushIsComplete();
        try
        {
            assertEquals(_context,callback.get());
            Assert.fail();
        }
        catch(ExecutionException e)
        {
            Throwable cause = e.getCause();
            Assert.assertTrue(cause instanceof IOException);
            Assert.assertThat(cause.getMessage(),Matchers.containsString("CLOSED"));
        }
        assertEquals("",_endp.takeOutputString());
    }


    @Test
    public void testCompleteBlocking() throws Exception
    {
        FutureCallback<String> callback = new FutureCallback<>();
        _flusher.write(_context,callback,BufferUtil.toBuffer("How "),BufferUtil.toBuffer("now "),BufferUtil.toBuffer("brown "),BufferUtil.toBuffer("cow!"));
        assertFalse(callback.isDone());
        assertFalse(callback.isCancelled());

        assertTrue(_flushIncomplete.get());
        try
        {
            assertEquals(_context,callback.get(10,TimeUnit.MILLISECONDS));
            Assert.fail();
        }
        catch (TimeoutException to)
        {
            _flushIncomplete.set(false);
        }

        assertEquals("How now br",_endp.takeOutputString());
        _flusher.completeWrite();
        assertCallbackIsDone(callback);
        assertEquals(_context,callback.get());
        assertEquals("own cow!",_endp.takeOutputString());
        assertFlushIsComplete();
    }

    @Test
    public void testCloseWhileBlocking() throws Exception
    {
        FutureCallback<String> callback = new FutureCallback<>();
        _flusher.write(_context,callback,BufferUtil.toBuffer("How "),BufferUtil.toBuffer("now "),BufferUtil.toBuffer("brown "),BufferUtil.toBuffer("cow!"));

        assertFalse(callback.isDone());
        assertFalse(callback.isCancelled());

        assertTrue(_flushIncomplete.get());
        try
        {
            assertEquals(_context,callback.get(10,TimeUnit.MILLISECONDS));
            Assert.fail();
        }
        catch (TimeoutException to)
        {
            _flushIncomplete.set(false);
        }

        assertEquals("How now br",_endp.takeOutputString());
        _endp.close();
        _flusher.completeWrite();
        assertCallbackIsDone(callback);
        assertFlushIsComplete();
        try
        {
            assertEquals(_context,callback.get());
            Assert.fail();
        }
        catch(ExecutionException e)
        {
            Throwable cause = e.getCause();
            Assert.assertTrue(cause instanceof IOException);
            Assert.assertThat(cause.getMessage(),Matchers.containsString("CLOSED"));
        }
        assertEquals("",_endp.takeOutputString());
    }

    @Test
    public void testFailWhileBlocking() throws Exception
    {
        FutureCallback<String> callback = new FutureCallback<>();
        _flusher.write(_context,callback,BufferUtil.toBuffer("How "),BufferUtil.toBuffer("now "),BufferUtil.toBuffer("brown "),BufferUtil.toBuffer("cow!"));

        assertFalse(callback.isDone());
        assertFalse(callback.isCancelled());

        assertTrue(_flushIncomplete.get());
        try
        {
            assertEquals(_context,callback.get(10,TimeUnit.MILLISECONDS));
            Assert.fail();
        }
        catch (TimeoutException to)
        {
            _flushIncomplete.set(false);
        }

        assertEquals("How now br", _endp.takeOutputString());
        _flusher.failed(new IOException("Failure"));
        _flusher.completeWrite();
        assertCallbackIsDone(callback);
        assertFlushIsComplete();
        try
        {
            assertEquals(_context,callback.get());
            Assert.fail();
        }
        catch(ExecutionException e)
        {
            Throwable cause = e.getCause();
            Assert.assertTrue(cause instanceof IOException);
            Assert.assertThat(cause.getMessage(),Matchers.containsString("Failure"));
        }
        assertEquals("", _endp.takeOutputString());
    }

    @Test
    public void testConcurrentAccessToWriteAndFailed() throws IOException, InterruptedException, ExecutionException
    {
        ExecutorService executor = Executors.newFixedThreadPool(16);
        final CountDownLatch failedCalledLatch = new CountDownLatch(1);
        final CountDownLatch writeCalledLatch = new CountDownLatch(1);
        final CountDownLatch writeCompleteLatch = new CountDownLatch(1);

        final WriteFlusher writeFlusher = new WriteFlusher(_endPointMock)
        {
            @Override
            public <C> void write(C context, Callback<C> callback, ByteBuffer... buffers)
            {
                super.write(context, callback, buffers);
                writeCompleteLatch.countDown();
            }

            @Override
            protected void onIncompleteFlushed()
            {
            }
        };

        endPointFlushExpectation(writeCalledLatch, failedCalledLatch);

        ExposingStateCallback callback = new ExposingStateCallback();
        executor.submit(new Writer(writeFlusher, callback));
        assertThat("Write has been called.", writeCalledLatch.await(5, TimeUnit.SECONDS), is(true));
        executor.submit(new FailedCaller(writeFlusher, failedCalledLatch)).get();
        // callback failed is NOT called because in WRITING state failed() doesn't know about the callback. However
        // either the write succeeds or we get an IOException which will call callback.failed()
        assertThat("callback failed", callback.isFailed(), is(false));
        assertThat("write complete", writeCompleteLatch.await(5, TimeUnit.SECONDS), is(true));
        // in this testcase we more or less emulate that the write has successfully finished and we return from
        // EndPoint.flush() back to WriteFlusher.write(). Then someone calls failed. So the callback should have been
        // completed.
        assertThat("callback completed", callback.isCompleted(), is(true));
    }

    private class ExposingStateCallback extends FutureCallback
    {
        private boolean failed = false;
        private boolean completed = false;

        @Override
        public void completed(Object context)
        {
            completed = true;
            super.completed(context);
        }

        @Override
        public void failed(Object context, Throwable cause)
        {
            failed = true;
            super.failed(context, cause);
        }

        public boolean isFailed()
        {
            return failed;
        }

        public boolean isCompleted()
        {
            return completed;
        }
    }

    @Ignore("Intermittent failures.") //TODO: fixme
    @Test(expected = WritePendingException.class)
    public void testConcurrentAccessToWrite() throws Throwable
    {
        ExecutorService executor = Executors.newFixedThreadPool(16);

        final WriteFlusher writeFlusher = new WriteFlusher(_endPointMock)
        {
            @Override
            protected void onIncompleteFlushed()
            {
            }
        };

        // in this test we just want to make sure that we called write twice at the same time
        when(_endPointMock.flush(any(ByteBuffer[].class))).thenAnswer(new Answer<Object>()
        {
            @Override
            public Object answer(InvocationOnMock invocation) throws Throwable
            {
                // make sure we stay here, so write is called twice at the same time
                Thread.sleep(5000);
                return null;
            }
        });

        executor.submit(new Writer(writeFlusher, new FutureCallback()));
        try
        {
            executor.submit(new Writer(writeFlusher, new FutureCallback())).get();
        }
        catch (ExecutionException e)
        {
            throw e.getCause();
        }
    }

    private void endPointFlushExpectation(final CountDownLatch writeCalledLatch,
                                          final CountDownLatch failedCalledLatch) throws IOException
    {
        when(_endPointMock.flush(any(ByteBuffer[].class))).thenAnswer(new Answer<Object>()
        {
            int called = 0;

            @Override
            public Object answer(InvocationOnMock invocation) throws Throwable
            {
                called++;
                Object[] arguments = invocation.getArguments();
                ByteBuffer byteBuffer = (ByteBuffer)arguments[0];
                BufferUtil.flipToFill(byteBuffer); // pretend everything has been written
                writeCalledLatch.countDown();
                failedCalledLatch.await(5, TimeUnit.SECONDS);
                return null;
            }
        });
    }

    @Test
    public void testConcurrentAccessToIncompleteWriteAndFailed() throws IOException, InterruptedException, ExecutionException
    {
        ExecutorService executor = Executors.newFixedThreadPool(16);
        final CountDownLatch failedCalledLatch = new CountDownLatch(1);
        final CountDownLatch onIncompleteFlushedCalledLatch = new CountDownLatch(1);
        final CountDownLatch writeCalledLatch = new CountDownLatch(1);
        final CountDownLatch completeWrite = new CountDownLatch(1);

        final WriteFlusher writeFlusher = new WriteFlusher(_endPointMock)
        {
            protected void onIncompleteFlushed()
            {
                onIncompleteFlushedCalledLatch.countDown();
                completeWrite();
                completeWrite.countDown();
            }
        };

        endPointFlushExpectationPendingWrite(writeCalledLatch, failedCalledLatch);

        ExposingStateCallback callback = new ExposingStateCallback();
        executor.submit(new Writer(writeFlusher, callback));
        assertThat("Write has been called.", writeCalledLatch.await(5, TimeUnit.SECONDS), is(true));
        executor.submit(new FailedCaller(writeFlusher, failedCalledLatch));
        assertThat("Failed has been called.", failedCalledLatch.await(5, TimeUnit.SECONDS), is(true));
        writeFlusher.write(_context, new FutureCallback<String>(), BufferUtil.toBuffer("foobar"));
        assertThat("completeWrite done", completeWrite.await(5, TimeUnit.SECONDS), is(true));
    }


    //TODO: combine with endPointFlushExpectation
    private void endPointFlushExpectationPendingWrite(final CountDownLatch writeCalledLatch, final CountDownLatch
            failedCalledLatch)
            throws
            IOException
    {
        when(_endPointMock.flush(any(ByteBuffer[].class))).thenAnswer(new Answer<Object>()
        {
            @Override
            public Object answer(InvocationOnMock invocation) throws Throwable
            {
                writeCalledLatch.countDown();
                Object[] arguments = invocation.getArguments();
                ByteBuffer byteBuffer = (ByteBuffer)arguments[0];
                int oldPos = byteBuffer.position();
                if (byteBuffer.remaining() == 2)
                {
                    // make sure failed is called before we go on
                    failedCalledLatch.await(5, TimeUnit.SECONDS);
                    BufferUtil.flipToFill(byteBuffer);
                }
                else if (byteBuffer.remaining() == 3)
                {
                    byteBuffer.position(1); // pretend writing one byte
                    return 1;
                }
                else
                {
                    byteBuffer.position(byteBuffer.limit());
                }
                return byteBuffer.limit() - oldPos;
            }
        });
    }

    private static class FailedCaller implements Callable
    {
        private final WriteFlusher writeFlusher;
        private CountDownLatch failedCalledLatch;

        public FailedCaller(WriteFlusher writeFlusher, CountDownLatch failedCalledLatch)
        {
            this.writeFlusher = writeFlusher;
            this.failedCalledLatch = failedCalledLatch;
        }

        @Override
        public FutureCallback call()
        {
            writeFlusher.failed(new IllegalStateException());
            failedCalledLatch.countDown();
            return null;
        }
    }

    private class Writer implements Callable
    {
        private final WriteFlusher writeFlusher;
        private FutureCallback<String> callback;

        public Writer(WriteFlusher writeFlusher, FutureCallback callback)
        {
            this.writeFlusher = writeFlusher;
            this.callback = callback;
        }

        @Override
        public FutureCallback call()
        {
            writeFlusher.write(_context, callback, BufferUtil.toBuffer("foo"));
            return callback;
        }
    }
}<|MERGE_RESOLUTION|>--- conflicted
+++ resolved
@@ -1,20 +1,16 @@
 package org.eclipse.jetty.io;
 
-<<<<<<< HEAD
-import static junit.framework.Assert.assertEquals;
-import static junit.framework.Assert.assertFalse;
 import static junit.framework.Assert.assertTrue;
-
-=======
->>>>>>> 88cc3bfd
 import java.io.IOException;
 import java.nio.ByteBuffer;
 import java.nio.channels.WritePendingException;
+import java.security.SecureRandom;
 import java.util.concurrent.Callable;
 import java.util.concurrent.CountDownLatch;
 import java.util.concurrent.ExecutionException;
 import java.util.concurrent.ExecutorService;
 import java.util.concurrent.Executors;
+import java.util.concurrent.ScheduledThreadPoolExecutor;
 import java.util.concurrent.TimeUnit;
 import java.util.concurrent.TimeoutException;
 import java.util.concurrent.atomic.AtomicBoolean;
@@ -70,6 +66,22 @@
     }
 
     @Test
+    public void testIgnorePreviousFailures() throws Exception
+    {
+        _endp.setGrowOutput(true);
+
+        FutureCallback<String> callback = new FutureCallback<>();
+        _flusher.onFail(new IOException("Ignored because no operation in progress"));
+        _flusher.write(_context,callback,BufferUtil.toBuffer("How "),BufferUtil.toBuffer("now "),BufferUtil.toBuffer("brown "),BufferUtil.toBuffer("cow!"));
+        assertCallbackIsDone(callback);
+        assertFlushIsComplete();
+        assertThat("context and callback.get() are equal", _context, equalTo(callback.get()));
+        assertThat("string in endpoint matches expected string", "How now brown cow!",
+                equalTo(_endp.takeOutputString()));
+        assertTrue(_flusher.isIdle());
+    }
+    
+    @Test
     public void testCompleteNoBlocking() throws Exception
     {
         _endp.setGrowOutput(true);
@@ -81,6 +93,7 @@
         assertThat("context and callback.get() are equal", _context, equalTo(callback.get()));
         assertThat("string in endpoint matches expected string", "How now brown cow!",
                 equalTo(_endp.takeOutputString()));
+        assertTrue(_flusher.isIdle());
     }
 
     private void assertFlushIsComplete()
@@ -114,6 +127,7 @@
             Assert.assertThat(cause.getMessage(),Matchers.containsString("CLOSED"));
         }
         assertEquals("",_endp.takeOutputString());
+        assertTrue(_flusher.isIdle());
     }
 
 
@@ -142,6 +156,7 @@
         assertEquals(_context,callback.get());
         assertEquals("own cow!",_endp.takeOutputString());
         assertFlushIsComplete();
+        assertTrue(_flusher.isIdle());
     }
 
     @Test
@@ -181,6 +196,7 @@
             Assert.assertThat(cause.getMessage(),Matchers.containsString("CLOSED"));
         }
         assertEquals("",_endp.takeOutputString());
+        assertTrue(_flusher.isIdle());
     }
 
     @Test
@@ -204,7 +220,7 @@
         }
 
         assertEquals("How now br", _endp.takeOutputString());
-        _flusher.failed(new IOException("Failure"));
+        _flusher.onFail(new IOException("Failure"));
         _flusher.completeWrite();
         assertCallbackIsDone(callback);
         assertFlushIsComplete();
@@ -220,9 +236,101 @@
             Assert.assertThat(cause.getMessage(),Matchers.containsString("Failure"));
         }
         assertEquals("", _endp.takeOutputString());
-    }
-
-    @Test
+        
+        assertTrue(_flusher.isIdle());
+    }
+
+    private static class ConcurrentFlusher extends WriteFlusher implements Runnable
+    {
+        final ByteArrayEndPoint _endp;
+        final SecureRandom _random;
+        final ScheduledThreadPoolExecutor _scheduler;
+        final StringBuilder _content=new StringBuilder();
+        
+        ConcurrentFlusher(ByteArrayEndPoint endp,SecureRandom random, ScheduledThreadPoolExecutor scheduler)
+        {
+            super(endp);
+            _endp=endp;
+            _random=random;
+            _scheduler=scheduler;
+        }
+        
+        @Override
+        protected void onIncompleteFlushed()
+        {
+            _scheduler.schedule(this,1+_random.nextInt(9),TimeUnit.MILLISECONDS);
+        }
+        
+        @Override
+        public void run()
+        {
+            _content.append(_endp.takeOutputString());
+            completeWrite();
+        }
+        
+        public String toString()
+        {
+            _content.append(_endp.takeOutputString());
+            return _content.toString();
+        }
+    }
+    
+    @Test
+    public void testConcurrent() throws Exception
+    {
+        final SecureRandom random = new SecureRandom();
+        final ScheduledThreadPoolExecutor scheduler = new ScheduledThreadPoolExecutor(100);
+        
+        
+        ConcurrentFlusher[] flushers = new ConcurrentFlusher[50000];
+        FutureCallback<?>[] futures = new FutureCallback<?>[flushers.length];
+        for (int i=0;i<flushers.length;i++)
+        {
+            int size=5+random.nextInt(15);
+            ByteArrayEndPoint endp = new ByteArrayEndPoint(new byte[]{},size);
+
+            final ConcurrentFlusher flusher = new ConcurrentFlusher(endp,random,scheduler);
+            flushers[i]=flusher;
+            final FutureCallback<String> callback = new FutureCallback<>();
+            futures[i]=callback;
+            scheduler.schedule(new Runnable()
+            {
+                @Override
+                public void run()
+                {
+                    flusher.onFail(new Throwable("THE CAUSE"));
+                }
+            }
+            ,50,TimeUnit.MILLISECONDS);
+            flusher.write(_context,callback,BufferUtil.toBuffer("How Now Brown Cow."),BufferUtil.toBuffer(" The quick brown fox jumped over the lazy dog!"));
+        }
+
+        int completed=0;
+        int failed=0;
+        
+        for (int i=0;i<flushers.length;i++)
+        {
+            try
+            {
+                futures[i].get();
+                assertEquals("How Now Brown Cow. The quick brown fox jumped over the lazy dog!",flushers[i].toString());
+                completed++;
+            }
+            catch (Exception e)
+            {
+                assertThat(e.getMessage(),Matchers.containsString("THE CAUSE"));
+                failed++;
+            }    
+        }
+        
+        assertThat(completed,Matchers.greaterThan(0));
+        assertThat(failed,Matchers.greaterThan(0));
+        
+        scheduler.shutdown();
+    }
+    
+    @Test
+    @Ignore
     public void testConcurrentAccessToWriteAndFailed() throws IOException, InterruptedException, ExecutionException
     {
         ExecutorService executor = Executors.newFixedThreadPool(16);
@@ -429,7 +537,7 @@
         @Override
         public FutureCallback call()
         {
-            writeFlusher.failed(new IllegalStateException());
+            writeFlusher.onFail(new IllegalStateException());
             failedCalledLatch.countDown();
             return null;
         }
