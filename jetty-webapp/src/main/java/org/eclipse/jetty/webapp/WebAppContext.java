--- conflicted
+++ resolved
@@ -24,23 +24,15 @@
 import java.net.URL;
 import java.security.PermissionCollection;
 import java.util.ArrayList;
-<<<<<<< HEAD
-=======
-import java.util.Arrays;
 import java.util.Collection;
->>>>>>> 7625f0b8
 import java.util.Collections;
 import java.util.EventListener;
 import java.util.HashMap;
 import java.util.HashSet;
 import java.util.List;
 import java.util.Map;
-<<<<<<< HEAD
-=======
 import java.util.Set;
-
 import javax.servlet.HttpMethodConstraintElement;
->>>>>>> 7625f0b8
 import javax.servlet.ServletContext;
 import javax.servlet.ServletRegistration.Dynamic;
 import javax.servlet.ServletSecurityElement;
@@ -1394,12 +1386,8 @@
                 return servletContext;
             }
         }
-<<<<<<< HEAD
-=======
-
         
         
->>>>>>> 7625f0b8
     }
 
     /* ------------------------------------------------------------ */
